<<<<<<< HEAD
use crate::event::StateMachineExecutor;
use crate::farcasterd::runtime::{launch, launch_swapd, syncer_up, Runtime};
use crate::rpc::request::{
    BitcoinAddress, BitcoinFundingInfo, CheckpointEntry, FundingInfo, InitSwap, LaunchSwap,
    MadeOffer, MoneroAddress, MoneroFundingInfo, Msg, OfferInfo, OfferStatus, OfferStatusPair,
    ProtoPublicOffer, PubOffer, TakeCommit, TookOffer,
=======
use crate::bus::ctl::{
    BitcoinAddress, BitcoinFundingInfo, Ctl, FundingInfo, InitSwap, LaunchSwap, MoneroAddress,
    MoneroFundingInfo, ProtoPublicOffer, PubOffer,
>>>>>>> 3f9cfe7f
};
use crate::bus::msg::{Msg, TakeCommit};
use crate::bus::rpc::{CheckpointEntry, MadeOffer, OfferInfo, Rpc, TookOffer};
use crate::bus::{Failure, FailureCode, OfferStatus, OfferStatusPair};
use crate::farcasterd::runtime::{launch, launch_swapd, syncer_up, Runtime};
use crate::LogStyle;
use crate::{
    bus::{BusMsg, Outcome},
    error::Error,
    event::{Event, StateMachine},
    ServiceId,
};
use bitcoin::hashes::hex::ToHex;
use farcaster_core::blockchain::Blockchain;
use farcaster_core::role::TradeRole;
use farcaster_core::swap::{btcxmr::PublicOffer, SwapId};
use internet2::addr::{NodeAddr, NodeId};
use microservices::esb::Handler;
use std::str::FromStr;

/// State machine for launching a swap and cleaning up once done.
///
/// State machine automaton:
/// ```ignore
/// StartRestore    StartTaker  StartMaker
///       |             |            |
///       |             |            V
///       |             |        MakeOffer
///       |             |            |
///       |             V            V
///       |         TakeOffer   TakerCommit
///       |             |____________|
///       |                   |
///       V                   V
/// RestoringSwapd      SwapdLaunched
///       |___________________|
///                 |
///                 V
///            SwapdRunning
///                 |
///                 V
///                End
/// ```
#[derive(Display)]
pub enum TradeStateMachine {
    /// StartMaker state - transitions to MakeOffer on cli request or None on
    /// failure. Transition to MakeOffer triggers a listen peerd launch (if
    /// required), sends SetOfferStatus to databased, sends MadeOffer back to cli.
    #[display("Start Maker")]
    StartMaker,

    /// StartTaker state - transitions to TakeOffer on cli request or None on
    /// failure. Transition to TakeOffer triggers a connect peerd launch (if
    /// required), sends TakeOffer to walletd, sends TookOffer back to cli
    #[display("Start Taker")]
    StartTaker,

    /// StartRestore - transitions to RestoringSwapd on cli request or None on
    /// failure. Transition to RestoringSwapd triggers launching swapd and
    /// syncers, sends reply to cli.
    #[display("Start Restore")]
    StartRestore,

    /// MakeOffer state - transitions to TakerCommit once TakerCommit is
    /// received from a counterpary or None if RevokeOffer is received from the
    /// user. Transition to TakerCommit triggers sending Bitcoin and Monero
    /// addresses to walletd as well as forwarding TakerCommit to walletd and
    /// sending SetOfferStatus to databased.
    #[display("Make Offer")]
    MakeOffer(MakeOffer),

    /// TakerCommit state - transitions to SwapdLaunched once LaunchSwap is
    /// received from walletd. Transition to SwapdLaunched triggers launch
    /// swapd.
    #[display("Taker Commit")]
    TakerCommit(TakerCommit),

    /// TakeOffer state - transitions to SwapdLaunched once LaunchSwap is
    /// received from walletd. Transition to SwapdLaunched triggers launch
    /// swapd.
    #[display("Take Offer")]
    TakeOffer(TakeOffer),

    /// RestoringSwapd state - transitions to SwapdRunning once the various
    /// Hello's are received. Transition to RestoringSwapd triggers
    /// RestoreCheckpoint request to database.
    #[display("Restoring Swapd")]
    RestoringSwapd(RestoringSwapd),

    /// SwapdLaunched state - transitions to SwapRunning once the various
    /// Hello's are reiceved. Transition to SwapRunning triggers sending
    /// TakeSwap to swapd
    #[display("Swapd Launched")]
    SwapdLaunched(SwapdLaunched),

    /// SwapdRunning state - transitions to None once the SwapOutcome is received
    /// from its swapd. Transition to None triggers clean up. Handles requests
    /// affecting the connection status and funding status of a swap.
    #[display("Swapd Running")]
    SwapdRunning(SwapdRunning),
}

pub struct MakeOffer {
    public_offer: PublicOffer,
    arb_addr: bitcoin::Address,
    acc_addr: monero::Address,
}

pub struct TakerCommit {
    peerd: ServiceId,
    public_offer: PublicOffer,
}

pub struct TakeOffer {
    public_offer: PublicOffer,
    arb_addr: bitcoin::Address,
    acc_addr: monero::Address,
    peerd: ServiceId,
}

pub struct SwapdLaunched {
    peerd: ServiceId,
    public_offer: PublicOffer,
    swap_id: SwapId,
    arbitrating_syncer_up: Option<ServiceId>,
    accordant_syncer_up: Option<ServiceId>,
    swapd_up: bool,
    init_swap: InitSwap,
    local_trade_role: TradeRole,
}

pub struct RestoringSwapd {
    public_offer: PublicOffer,
    swap_id: SwapId,
    arbitrating_syncer_up: Option<ServiceId>,
    accordant_syncer_up: Option<ServiceId>,
    swapd_up: bool,
}

pub struct SwapdRunning {
    peerd: ServiceId,
    public_offer: PublicOffer,
    arbitrating_syncer: ServiceId,
    accordant_syncer: ServiceId,
    swap_id: SwapId,
    connected: bool,
    funding_info: Option<FundingInfo>,
    auto_funded: bool,
}

impl StateMachine<Runtime, Error> for TradeStateMachine {
    fn next(self, event: Event, runtime: &mut Runtime) -> Result<Option<Self>, Error> {
        match self {
            TradeStateMachine::StartTaker => attempt_transition_to_take_offer(event, runtime),
            TradeStateMachine::StartMaker => attempt_transition_to_make_offer(event, runtime),
            TradeStateMachine::StartRestore => {
                attempt_transition_to_restoring_swapd(event, runtime)
            }
            TradeStateMachine::MakeOffer(make_offer) => {
                attempt_transition_to_taker_committed(event, runtime, make_offer)
            }
            TradeStateMachine::TakerCommit(taker_commit) => {
                attempt_transition_from_taker_commit_to_swapd_launched(event, runtime, taker_commit)
            }
            TradeStateMachine::TakeOffer(take_offer) => {
                attempt_transition_from_take_offer_to_swapd_launched(event, runtime, take_offer)
            }
            TradeStateMachine::SwapdLaunched(swapd_launched) => {
                attempt_transition_from_swapd_launched_to_swapd_running(
                    event,
                    runtime,
                    swapd_launched,
                )
            }
            TradeStateMachine::RestoringSwapd(restoring_swapd) => {
                attempt_transition_from_restoring_swapd_to_swapd_running(
                    event,
                    runtime,
                    restoring_swapd,
                )
            }
            TradeStateMachine::SwapdRunning(swapd_running) => {
                attempt_transition_to_end(event, runtime, swapd_running)
            }
        }
    }

    fn name(&self) -> String {
        "Syncer".to_string()
    }
}

pub struct TradeStateMachineExecutor {}
impl StateMachineExecutor<Runtime, Error, TradeStateMachine> for TradeStateMachineExecutor {}

impl TradeStateMachine {
    pub fn open_offer(&self) -> Option<PublicOffer> {
        if let TradeStateMachine::MakeOffer(MakeOffer { public_offer, .. }) = self {
            Some(public_offer.clone())
        } else {
            None
        }
    }

    pub fn consumed_offer(&self) -> Option<PublicOffer> {
        match self {
            TradeStateMachine::TakeOffer(TakeOffer { public_offer, .. }) => {
                Some(public_offer.clone())
            }
            TradeStateMachine::TakerCommit(TakerCommit { public_offer, .. }) => {
                Some(public_offer.clone())
            }
            TradeStateMachine::SwapdLaunched(SwapdLaunched { public_offer, .. }) => {
                Some(public_offer.clone())
            }
            TradeStateMachine::RestoringSwapd(RestoringSwapd { public_offer, .. }) => {
                Some(public_offer.clone())
            }
            TradeStateMachine::SwapdRunning(SwapdRunning { public_offer, .. }) => {
                Some(public_offer.clone())
            }
            _ => None,
        }
    }

    pub fn swap_id(&self) -> Option<SwapId> {
        match self {
            TradeStateMachine::SwapdLaunched(SwapdLaunched { swap_id, .. }) => Some(*swap_id),
            TradeStateMachine::RestoringSwapd(RestoringSwapd { swap_id, .. }) => Some(*swap_id),
            TradeStateMachine::SwapdRunning(SwapdRunning { swap_id, .. }) => Some(*swap_id),
            _ => None,
        }
    }

    pub fn syncers(&self) -> Vec<ServiceId> {
        match self {
            TradeStateMachine::SwapdLaunched(SwapdLaunched {
                arbitrating_syncer_up,
                accordant_syncer_up,
                ..
            }) => {
                let mut syncers = vec![];
                if let Some(syncer) = arbitrating_syncer_up {
                    syncers.push(syncer.clone());
                }
                if let Some(syncer) = accordant_syncer_up {
                    syncers.push(syncer.clone());
                }
                syncers
            }
            TradeStateMachine::SwapdRunning(SwapdRunning {
                arbitrating_syncer,
                accordant_syncer,
                ..
            }) => {
                vec![arbitrating_syncer.clone(), accordant_syncer.clone()]
            }
            _ => {
                vec![]
            }
        }
    }

    pub fn get_connection(&self) -> Option<ServiceId> {
        match self {
            TradeStateMachine::TakeOffer(TakeOffer { peerd, .. }) => Some(peerd.clone()),
            TradeStateMachine::TakerCommit(TakerCommit { peerd, .. }) => Some(peerd.clone()),
            TradeStateMachine::SwapdLaunched(SwapdLaunched { peerd, .. }) => Some(peerd.clone()),
            TradeStateMachine::SwapdRunning(SwapdRunning { peerd, .. }) => Some(peerd.clone()),
            _ => None,
        }
    }

    pub fn needs_funding_monero(&self) -> Option<MoneroFundingInfo> {
        match self {
            TradeStateMachine::SwapdRunning(SwapdRunning {
                funding_info: Some(FundingInfo::Monero(monero_funding_info)),
                auto_funded: false,
                ..
            }) => Some(monero_funding_info.clone()),
            _ => None,
        }
    }

    pub fn needs_funding_bitcoin(&self) -> Option<BitcoinFundingInfo> {
        match self {
            TradeStateMachine::SwapdRunning(SwapdRunning {
                funding_info: Some(FundingInfo::Bitcoin(bitcoin_funding_info)),
                auto_funded: false,
                ..
            }) => Some(bitcoin_funding_info.clone()),
            _ => None,
        }
    }
}

fn attempt_transition_to_make_offer(
    mut event: Event,
    runtime: &mut Runtime,
) -> Result<Option<TradeStateMachine>, Error> {
    match event.request.clone() {
        BusMsg::Ctl(Ctl::MakeOffer(ProtoPublicOffer {
            offer,
            arbitrating_addr,
            accordant_addr,
            public_addr,
            bind_addr,
            ..
        })) => {
            let node_id = runtime.services_ready().and_then(|_| {
                let (peer_secret_key, peer_public_key) = runtime.peer_keys_ready()?;
                let node_id = NodeId::from(peer_public_key);
                let address_bound = runtime.listens.iter().any(|a| a == &bind_addr);
                if !address_bound {
                    // if address not bound, bind first
                    info!(
                        "{} for incoming peer connections on {}",
                        "Starting listener".bright_blue_bold(),
                        bind_addr.bright_blue_bold()
                    );
                    runtime
                        .listen(NodeAddr::new(node_id, bind_addr), peer_secret_key)
                        .and_then(|_| {
                            runtime.listens.insert(bind_addr);
                            Ok(())
                        })?;
                } else {
                    // no need for the keys, because peerd already knows them
                    let msg = format!("Already listening on {}", &bind_addr);
                    debug!("{}", &msg);
                }
                info!(
                    "Connection daemon {} for incoming peer connections on {}",
                    "listens".bright_green_bold(),
                    bind_addr
                );
                Ok(node_id)
            });
            match node_id {
                Err(err) => {
                    event.complete_ctl(BusMsg::Ctl(Ctl::Failure(Failure {
                        code: FailureCode::Unknown,
                        info: err.to_string(),
                    })))?;
                    Ok(None)
                }
                Ok(node_id) => {
                    let public_offer = offer.to_public_v1(node_id.public_key(), public_addr);
                    let msg = s!("Public offer registered, please share with taker.");
                    info!(
                        "{}: {:#}",
                        "Public offer registered.".bright_green_bold(),
                        public_offer.id().bright_yellow_bold()
                    );
                    event.send_ctl_service(
                        ServiceId::Database,
                        BusMsg::Ctl(Ctl::SetOfferStatus(OfferStatusPair {
                            offer: public_offer.clone(),
                            status: OfferStatus::Open,
                        })),
                    )?;
                    event.complete_rpc(BusMsg::Rpc(Rpc::MadeOffer(MadeOffer {
                        message: msg,
                        offer_info: OfferInfo {
                            offer: public_offer.to_string(),
                            details: public_offer.clone(),
                        },
                    })))?;
                    runtime.public_offers.insert(public_offer.clone());
                    Ok(Some(TradeStateMachine::MakeOffer(MakeOffer {
                        public_offer,
                        arb_addr: arbitrating_addr,
                        acc_addr: accordant_addr,
                    })))
                }
            }
        }
        req => {
<<<<<<< HEAD
            warn!(
                "Request {} from {} invalid for state start maker - invalidating.",
                req, event.source
            );
=======
            if let BusMsg::Ctl(Ctl::Hello) = req {
                trace!(
                    "BusMsg {} invalid for state start maker - invalidating.",
                    req
                );
            } else {
                warn!(
                    "BusMsg {} invalid for state start maker - invalidating.",
                    req
                );
            }
>>>>>>> 3f9cfe7f
            Ok(None)
        }
    }
}

fn attempt_transition_to_take_offer(
    mut event: Event,
    runtime: &mut Runtime,
) -> Result<Option<TradeStateMachine>, Error> {
    match event.request.clone() {
        BusMsg::Ctl(Ctl::TakeOffer(PubOffer {
            public_offer,
            external_address,
            internal_address,
        })) => {
            if runtime.trade_state_machines.iter().any(|tsm| {
                if let Some(tsm_public_offer) = tsm.consumed_offer() {
                    tsm_public_offer == public_offer
                } else {
                    false
                }
            }) || runtime.public_offers.contains(&public_offer)
            {
                let msg = format!(
                    "{} already exists or was already taken, ignoring request",
                    &public_offer.to_string()
                );
                warn!("{}", msg.err());
                event.complete_ctl(BusMsg::Ctl(Ctl::Failure(Failure {
                    code: FailureCode::Unknown,
                    info: msg,
                })))?;
                return Ok(None);
            }
            let PublicOffer {
                version: _,
                offer: _,
                node_id,      // bitcoin::Pubkey
                peer_address, // InetSocketAddr
            } = public_offer;

            let peer = internet2::addr::NodeAddr {
                id: NodeId::from(node_id.clone()), // checked above
                addr: peer_address,
            };
            let res = runtime.services_ready().and_then(|_| {
                let (peer_secret_key, _) = runtime.peer_keys_ready()?;
                // Connect
                if let Some(existing_peer) = runtime.registered_services.iter().find(|service| {
                    if let ServiceId::Peer(node_addr) = service {
                        node_addr.id.public_key() == node_id
                    } else {
                        false
                    }
                }) {
                    warn!(
                        "Already connected to remote peer {} through a listener spawned connection {}",
                        node_id, existing_peer
                    );
                    Ok(existing_peer.clone())
                } else if runtime.registered_services.contains(&ServiceId::Peer(peer)) {
                    warn!(
                        "Already connected to remote peer {}",
                        peer.bright_blue_italic()
                    );
                    Ok(ServiceId::Peer(peer))
                } else {
                    debug!(
                        "{} to remote peer {}",
                        "Connecting".bright_blue_bold(),
                        peer.bright_blue_italic()
                    );
                    runtime.connect_peer(&peer, peer_secret_key)?;
                    Ok(ServiceId::Peer(peer))
                }
            });
            match res {
                Err(err) => {
                    event.complete_ctl(BusMsg::Ctl(Ctl::Failure(Failure {
                        code: FailureCode::Unknown,
                        info: err.to_string(),
                    })))?;
                    Ok(None)
                }
                Ok(peer_service_id) => {
                    let offer_registered = "Public offer registered".to_string();
                    info!(
                        "{}: {:#}",
                        offer_registered.bright_green_bold(),
                        &public_offer.id().bright_yellow_bold()
                    );

                    event.send_ctl_service(
                        ServiceId::Wallet,
                        BusMsg::Ctl(Ctl::TakeOffer(PubOffer {
                            public_offer: public_offer.clone(),
                            external_address: external_address.clone(),
                            internal_address,
                        })),
                    )?;
                    event.complete_rpc(BusMsg::Rpc(Rpc::TookOffer(TookOffer {
                        offerid: public_offer.id(),
                        message: offer_registered,
                    })))?;
                    runtime.public_offers.insert(public_offer.clone());
                    Ok(Some(TradeStateMachine::TakeOffer(TakeOffer {
                        public_offer,
                        arb_addr: external_address,
                        acc_addr: internal_address,
                        peerd: peer_service_id,
                    })))
                }
            }
        }
        req => {
<<<<<<< HEAD
            warn!(
                "Request {} from {} invalid for state start restore - invalidating.",
                req, event.source,
            );
=======
            if let BusMsg::Ctl(Ctl::Hello) = req {
                trace!(
                    "BusMsg {} invalid for state start restore - invalidating.",
                    req
                );
            } else {
                warn!(
                    "BusMsg {} invalid for state start restore - invalidating.",
                    req
                );
            }
>>>>>>> 3f9cfe7f
            Ok(None)
        }
    }
}

fn attempt_transition_to_restoring_swapd(
    mut event: Event,
    runtime: &mut Runtime,
) -> Result<Option<TradeStateMachine>, Error> {
    // check if databased and walletd are running
    match event.request.clone() {
        BusMsg::Ctl(Ctl::RestoreCheckpoint(swap_id)) => {
            if let Err(err) = runtime.services_ready() {
                event.send_ctl_service(
                    event.source.clone(),
                    BusMsg::Ctl(Ctl::Failure(Failure {
                        code: FailureCode::Unknown,
                        info: err.to_string(),
                    })),
                )?;
                return Ok(None);
            }

            // check if swapd is not running
            if event
                .send_ctl_service(ServiceId::Swap(swap_id), BusMsg::Ctl(Ctl::Hello))
                .is_ok()
            {
                event.complete_ctl(BusMsg::Ctl(Ctl::Failure(Failure {
                    code: FailureCode::Unknown,
                    info: "Cannot restore a checkpoint into a running swap.".to_string(),
                })))?;
                return Ok(None);
            }

            let CheckpointEntry {
                public_offer,
                trade_role,
                ..
            } = match runtime
                .checkpointed_pub_offers
                .iter()
                .find(|entry| entry.swap_id == swap_id)
            {
                Some(ce) => ce,
                None => {
                    event.complete_ctl(BusMsg::Ctl(Ctl::Failure(Failure {
                        code: FailureCode::Unknown,
                        info: "No checkpoint found with given swap id, aborting restore."
                            .to_string(),
                    })))?;
                    return Ok(None);
                }
            };
            let arbitrating_syncer_up = syncer_up(
                &mut runtime.spawning_services,
                &mut runtime.registered_services,
                Blockchain::Bitcoin,
                public_offer.offer.network,
                &runtime.config,
            )?;
            let accordant_syncer_up = syncer_up(
                &mut runtime.spawning_services,
                &mut runtime.registered_services,
                Blockchain::Monero,
                public_offer.offer.network,
                &runtime.config,
            )?;

            let _child = launch(
                "swapd",
                &[
                    swap_id.to_hex(),
                    public_offer.to_string(),
                    trade_role.to_string(),
                ],
            )?;

            event.complete_rpc(BusMsg::Rpc(Rpc::String(
                "Restoring checkpoint.".to_string(),
            )))?;

            Ok(Some(TradeStateMachine::RestoringSwapd(RestoringSwapd {
                public_offer: public_offer.clone(),
                swap_id,
                arbitrating_syncer_up,
                accordant_syncer_up,
                swapd_up: false,
            })))
        }
        req => {
<<<<<<< HEAD
            warn!(
                "Request {} from {} invalid for state start restore - invalidating.",
                req, event.source,
            );
=======
            if let BusMsg::Ctl(Ctl::Hello) = req {
                trace!(
                    "BusMsg {} invalid for state start restore - invalidating.",
                    req
                );
            } else {
                warn!(
                    "BusMsg {} invalid for state start restore - invalidating.",
                    req
                );
            }
>>>>>>> 3f9cfe7f
            Ok(None)
        }
    }
}

fn attempt_transition_to_taker_committed(
    mut event: Event,
    _runtime: &mut Runtime,
    make_offer: MakeOffer,
) -> Result<Option<TradeStateMachine>, Error> {
    let MakeOffer {
        public_offer,
        arb_addr,
        acc_addr,
    } = make_offer;
    match (event.request.clone(), event.source.clone()) {
        (
            BusMsg::Msg(Msg::TakerCommit(TakeCommit {
                public_offer: committed_public_offer,
                swap_id,
                ..
            })),
            ServiceId::Peer(..),
        ) => {
            if public_offer == committed_public_offer {
                let source = event.source.clone();
                // FIXME this should go into 1 msg over ctl to avoid race condition and 2 buses
                // usage
                let btc_addr_req =
                    BusMsg::Ctl(Ctl::BitcoinAddress(BitcoinAddress(swap_id, arb_addr)));
                event.send_msg_service(ServiceId::Wallet, btc_addr_req)?;
                let xmr_addr_req =
                    BusMsg::Ctl(Ctl::MoneroAddress(MoneroAddress(swap_id, acc_addr)));
                event.send_msg_service(ServiceId::Wallet, xmr_addr_req)?;
                info!("passing request to walletd from {}", event.source);
                event.forward_msg(ServiceId::Wallet)?;
                event.complete_ctl_service(
                    ServiceId::Database,
                    BusMsg::Ctl(Ctl::SetOfferStatus(OfferStatusPair {
                        offer: public_offer.clone(),
                        status: OfferStatus::InProgress,
                    })),
                )?;
                Ok(Some(TradeStateMachine::TakerCommit(TakerCommit {
                    peerd: source,
                    public_offer,
                })))
            } else {
                error!(
                    "Received invalid TakerCommit for offer {}.",
                    public_offer.offer.id()
                );
                Ok(Some(TradeStateMachine::MakeOffer(MakeOffer {
                    public_offer,
                    arb_addr,
                    acc_addr,
                })))
            }
        }
        (BusMsg::Ctl(Ctl::RevokeOffer(revoke_public_offer)), _) => {
            debug!("attempting to revoke {}", public_offer);
            if revoke_public_offer == public_offer {
                info!("Revoked offer {}", public_offer);
                event.complete_rpc(BusMsg::Rpc(Rpc::String(
                    "Successfully revoked offer.".to_string(),
                )))?;
                Ok(None)
            } else {
                let msg = "Cannot revoke offer, it does not exist".to_string();
                error!("{}", msg);
                event.complete_rpc(BusMsg::Rpc(Rpc::String(msg)))?;
                Ok(Some(TradeStateMachine::MakeOffer(MakeOffer {
                    public_offer,
                    arb_addr,
                    acc_addr,
                })))
            }
        }
        (req, source) => {
            if let BusMsg::Ctl(Ctl::Hello) = req {
                trace!(
                    "BusMsg {} from {} invalid for state make offer.",
                    req,
                    source
                );
            } else {
                warn!(
                    "BusMsg {} from {} invalid for state make offer.",
                    req, source
                );
            }
            Ok(Some(TradeStateMachine::MakeOffer(MakeOffer {
                public_offer,
                arb_addr,
                acc_addr,
            })))
        }
    }
}

fn attempt_transition_from_taker_commit_to_swapd_launched(
    event: Event,
    runtime: &mut Runtime,
    taker_commit: TakerCommit,
) -> Result<Option<TradeStateMachine>, Error> {
    let TakerCommit {
        peerd,
        public_offer,
    } = taker_commit;
    match event.request {
        BusMsg::Ctl(Ctl::LaunchSwap(launch_swap)) => {
            let tsm = transition_to_swapd_launched_tsm(runtime, launch_swap, peerd, public_offer)?;
            Ok(Some(tsm))
        }
        req => {
            if let BusMsg::Ctl(Ctl::Hello) = req {
                trace!("BusMsg {} from {} invalid for state Taker Commit - expected LaunchSwap request.", req, event.source);
            } else {
                warn!("BusMsg {} from {} invalid for state Taker Commit - expected LaunchSwap request.", req, event.source);
            }
            Ok(Some(TradeStateMachine::TakerCommit(TakerCommit {
                peerd,
                public_offer,
            })))
        }
    }
}

fn attempt_transition_from_take_offer_to_swapd_launched(
    event: Event,
    runtime: &mut Runtime,
    take_offer: TakeOffer,
) -> Result<Option<TradeStateMachine>, Error> {
    let TakeOffer {
        public_offer,
        arb_addr,
        acc_addr,
        peerd,
    } = take_offer;
    match event.request {
        BusMsg::Ctl(Ctl::LaunchSwap(launch_swap)) => {
            let tsm = transition_to_swapd_launched_tsm(runtime, launch_swap, peerd, public_offer)?;
            Ok(Some(tsm))
        }
        req => {
            if let BusMsg::Ctl(Ctl::Hello) = req {
                trace!(
                    "BusMsg {} from {} invalid for state Take Offer - expected LaunchSwap request.",
                    req,
                    event.source
                );
            } else {
                warn!(
                    "BusMsg {} from {} invalid for state Take Offer - expected LaunchSwap request.",
                    req, event.source
                );
            }
            Ok(Some(TradeStateMachine::TakeOffer(TakeOffer {
                public_offer,
                arb_addr,
                acc_addr,
                peerd,
            })))
        }
    }
}

fn transition_to_swapd_launched_tsm(
    runtime: &mut Runtime,
    launch_swap: LaunchSwap,
    peerd: ServiceId,
    public_offer: PublicOffer,
) -> Result<TradeStateMachine, Error> {
    let LaunchSwap {
        remote_commit,
        local_params,
        funding_address,
        local_trade_role,
        swap_id,
        ..
    } = launch_swap;
    let network = public_offer.offer.network;
    let arbitrating_syncer_up = syncer_up(
        &mut runtime.spawning_services,
        &mut runtime.registered_services,
        Blockchain::Bitcoin,
        network,
        &runtime.config,
    )?;
    let accordant_syncer_up = syncer_up(
        &mut runtime.spawning_services,
        &mut runtime.registered_services,
        Blockchain::Monero,
        network,
        &runtime.config,
    )?;
    trace!(
        "launching swapd with swap_id: {}",
        swap_id.bright_yellow_bold()
    );

    runtime.stats.incr_initiated();
    launch_swapd(local_trade_role, public_offer.clone(), swap_id)?;

    Ok(TradeStateMachine::SwapdLaunched(SwapdLaunched {
        peerd: peerd.clone(),
        swap_id,
        public_offer: public_offer.clone(),
        arbitrating_syncer_up,
        accordant_syncer_up,
        swapd_up: false,
        init_swap: InitSwap {
            peerd: peerd.clone(),
            report_to: Some(runtime.identity()),
            local_params,
            swap_id,
            remote_commit,
            funding_address,
        },
        local_trade_role,
    }))
}

fn attempt_transition_from_swapd_launched_to_swapd_running(
    event: Event,
    _runtime: &mut Runtime,
    swapd_launched: SwapdLaunched,
) -> Result<Option<TradeStateMachine>, Error> {
    let SwapdLaunched {
        peerd,
        public_offer,
        swap_id,
        mut arbitrating_syncer_up,
        mut accordant_syncer_up,
        mut swapd_up,
        init_swap,
        local_trade_role,
    } = swapd_launched;
    match (event.request.clone(), event.source.clone()) {
        (BusMsg::Ctl(Ctl::Hello), source)
            if ServiceId::Syncer(Blockchain::Monero, public_offer.offer.network) == source =>
        {
            accordant_syncer_up = Some(source);
        }
        (BusMsg::Ctl(Ctl::Hello), source) if ServiceId::Swap(swap_id) == source => {
            swapd_up = true;
        }
        (BusMsg::Ctl(Ctl::Hello), source)
            if ServiceId::Syncer(Blockchain::Bitcoin, public_offer.offer.network) == source =>
        {
            arbitrating_syncer_up = Some(source);
        }
        _ => {
            trace!("BusMsg {} invalid for state swapd launched", event.request);
        }
    }
    if let (Some(accordant_syncer), Some(arbitrating_syncer), true) = (
        accordant_syncer_up.clone(),
        arbitrating_syncer_up.clone(),
        swapd_up,
    ) {
        // Tell swapd swap options and link it with the
        // connection daemon
        debug!(
            "Swapd {} is known: we spawned it to create a swap. \
                 BusMsging swapd to be the {} of this swap",
            swap_id, local_trade_role,
        );
        let init_swap_req = match local_trade_role {
            TradeRole::Maker => BusMsg::Ctl(Ctl::MakeSwap(init_swap)),
            TradeRole::Taker => BusMsg::Ctl(Ctl::TakeSwap(init_swap)),
        };
        event.complete_ctl_service(ServiceId::Swap(swap_id), init_swap_req)?;
        Ok(Some(TradeStateMachine::SwapdRunning(SwapdRunning {
            peerd,
            swap_id,
            accordant_syncer,
            arbitrating_syncer,
            public_offer,
            connected: true,
            funding_info: None,
            auto_funded: false,
        })))
    } else {
        Ok(Some(TradeStateMachine::SwapdLaunched(SwapdLaunched {
            swap_id,
            public_offer,
            peerd,
            arbitrating_syncer_up,
            accordant_syncer_up,
            swapd_up,
            init_swap,
            local_trade_role,
        })))
    }
}

fn attempt_transition_from_restoring_swapd_to_swapd_running(
    event: Event,
    runtime: &mut Runtime,
    restoring_swapd: RestoringSwapd,
) -> Result<Option<TradeStateMachine>, Error> {
    let RestoringSwapd {
        public_offer,
        swap_id,
        mut arbitrating_syncer_up,
        mut accordant_syncer_up,
        mut swapd_up,
    } = restoring_swapd;
    match (event.request.clone(), event.source.clone()) {
        (BusMsg::Ctl(Ctl::Hello), source)
            if ServiceId::Syncer(Blockchain::Monero, public_offer.offer.network) == source =>
        {
            accordant_syncer_up = Some(source);
        }
        (BusMsg::Ctl(Ctl::Hello), source) if ServiceId::Swap(swap_id) == source => {
            swapd_up = true;
        }
        (BusMsg::Ctl(Ctl::Hello), source)
            if ServiceId::Syncer(Blockchain::Bitcoin, public_offer.offer.network) == source =>
        {
            arbitrating_syncer_up = Some(source);
        }
        _ => {}
    }
    if let (Some(accordant_syncer), Some(arbitrating_syncer), true) = (
        accordant_syncer_up.clone(),
        arbitrating_syncer_up.clone(),
        swapd_up,
    ) {
        info!("Restoring swap {}", swap_id.bright_blue_italic());
        runtime.stats.incr_initiated();
        event.complete_ctl_service(
            ServiceId::Database,
            BusMsg::Ctl(Ctl::RestoreCheckpoint(swap_id)),
        )?;

        Ok(Some(TradeStateMachine::SwapdRunning(SwapdRunning {
            peerd: ServiceId::Loopback, // TODO: Move this from the dummy value to the actual peerd once we handle reconnect
            swap_id,
            accordant_syncer,
            arbitrating_syncer,
            public_offer,
            connected: true,
            auto_funded: false,
            funding_info: None,
        })))
    } else {
        Ok(Some(TradeStateMachine::RestoringSwapd(RestoringSwapd {
            public_offer,
            swap_id,
            arbitrating_syncer_up,
            accordant_syncer_up,
            swapd_up,
        })))
    }
}

fn attempt_transition_to_end(
    mut event: Event,
    runtime: &mut Runtime,
    swapd_running: SwapdRunning,
) -> Result<Option<TradeStateMachine>, Error> {
    let SwapdRunning {
        peerd,
        public_offer,
        swap_id,
        connected,
        arbitrating_syncer,
        accordant_syncer,
        funding_info,
        auto_funded,
    } = swapd_running;
    match (event.request.clone(), event.source.clone()) {
        (BusMsg::Ctl(Ctl::Hello), source) if source == peerd => {
            let swap_service_id = ServiceId::Swap(swap_id);
            debug!("Letting {} know of peer reconnection.", swap_service_id);
            event.complete_ctl_service(
                swap_service_id,
                BusMsg::Ctl(Ctl::PeerdReconnected(source)),
            )?;
            Ok(Some(TradeStateMachine::SwapdRunning(SwapdRunning {
                peerd,
                public_offer,
                swap_id,
                connected: true,
                arbitrating_syncer,
                accordant_syncer,
                funding_info,
                auto_funded,
            })))
        }

        (BusMsg::Ctl(Ctl::FundingInfo(info)), _) => match info {
            FundingInfo::Bitcoin(BitcoinFundingInfo {
                swap_id,
                ref address,
                amount,
            }) => {
                runtime
                    .stats
                    .incr_awaiting_funding(&Blockchain::Bitcoin, swap_id);
                let network = address.network.into();
                if let Some(auto_fund_config) = runtime.config.get_auto_funding_config(network) {
                    info!(
                        "{} | Attempting to auto-fund Bitcoin",
                        swap_id.bright_blue_italic()
                    );
                    debug!(
                        "{} | Auto funding config: {:#?}",
                        swap_id.bright_blue_italic(),
                        auto_fund_config
                    );

                    use bitcoincore_rpc::{Auth, Client, Error, RpcApi};
                    use std::path::PathBuf;

                    let host = auto_fund_config.bitcoin_rpc;
                    let bitcoin_rpc = match auto_fund_config.bitcoin_cookie_path {
                            Some(cookie) => {
                                let path = PathBuf::from_str(&shellexpand::tilde(&cookie)).unwrap();
                                debug!("{} | bitcoin-rpc connecting with cookie auth",
                                       swap_id.bright_blue_italic());
                                Client::new(&host, Auth::CookieFile(path))
                            }
                            None => {
                                match (auto_fund_config.bitcoin_rpc_user, auto_fund_config.bitcoin_rpc_pass) {
                                    (Some(rpc_user), Some(rpc_pass)) => {
                                        debug!("{} | bitcoin-rpc connecting with userpass auth",
                                               swap_id.bright_blue_italic());
                                        Client::new(&host, Auth::UserPass(rpc_user, rpc_pass))
                                    }
                                    _ => {
                                        error!(
                                            "{} | Couldn't instantiate Bitcoin RPC - provide either `bitcoin_cookie_path` or `bitcoin_rpc_user` AND `bitcoin_rpc_pass` configuration parameters",
                                            swap_id.bright_blue_italic()
                                        );

                                        Err(Error::InvalidCookieFile)}
                                }
                            }
                        }.unwrap();

                    match bitcoin_rpc
                        .send_to_address(&address, amount, None, None, None, None, None, None)
                    {
                        Ok(txid) => {
                            info!(
                                "{} | Auto-funded Bitcoin with txid: {}",
                                swap_id.bright_blue_italic(),
                                txid
                            );
                            Ok(Some(TradeStateMachine::SwapdRunning(SwapdRunning {
                                peerd,
                                public_offer,
                                swap_id,
                                connected: true,
                                arbitrating_syncer,
                                accordant_syncer,
                                funding_info: Some(info),
                                auto_funded: true,
                            })))
                        }
                        Err(err) => {
                            warn!("{}", err);
                            error!(
                                    "{} | Auto-funding Bitcoin transaction failed, pushing to cli, use `swap-cli needs-funding Bitcoin` to retrieve address and amount",
                                    swap_id.bright_blue_italic()
                                );
                            Ok(Some(TradeStateMachine::SwapdRunning(SwapdRunning {
                                peerd,
                                public_offer,
                                swap_id,
                                connected: true,
                                arbitrating_syncer,
                                accordant_syncer,
                                funding_info: Some(info),
                                auto_funded: false,
                            })))
                        }
                    }
                } else {
                    Ok(Some(TradeStateMachine::SwapdRunning(SwapdRunning {
                        peerd,
                        public_offer,
                        swap_id,
                        connected: true,
                        arbitrating_syncer,
                        accordant_syncer,
                        funding_info: Some(info.clone()),
                        auto_funded: false,
                    })))
                }
            }
            FundingInfo::Monero(MoneroFundingInfo {
                swap_id,
                address,
                amount,
            }) => {
                runtime
                    .stats
                    .incr_awaiting_funding(&Blockchain::Monero, swap_id);
                let network = address.network.into();
                if let Some(auto_fund_config) = runtime.config.get_auto_funding_config(network) {
                    info!(
                        "{} | Attempting to auto-fund Monero",
                        swap_id.bright_blue_italic()
                    );
                    debug!(
                        "{} | Auto funding config: {:#?}",
                        swap_id.bright_blue_italic(),
                        auto_fund_config
                    );
                    use tokio::runtime::Builder;
                    let rt = Builder::new_multi_thread()
                        .worker_threads(1)
                        .enable_all()
                        .build()
                        .unwrap();
                    rt.block_on(async {
                        let host = auto_fund_config.monero_rpc_wallet;
                        let wallet_client =
                            monero_rpc::RpcClient::new(host);
                        let wallet = wallet_client.wallet();
                        let options = monero_rpc::TransferOptions::default();

                        let mut auto_funded = false;
                        for retries in (0..10).rev() {
                            match wallet
                                .transfer(
                                    [(address, amount)].iter().cloned().collect(),
                                    monero_rpc::TransferPriority::Default,
                                    options.clone(),
                                )
                                .await
                            {
                                Ok(tx) => {
                                    info!(
                                        "{} | Auto-funded Monero with txid: {}",
                                        &swap_id.bright_blue_italic(),
                                        tx.tx_hash.to_string()
                                    );
                                    auto_funded = true;
                                    break;
                                }
                                Err(err) => {
                                    if (err.to_string().contains("not enough") && err.to_string().contains("money")) || retries == 0 {
                                        warn!("{}", err);
                                        error!("{} | Auto-funding Monero transaction failed, pushing to cli, use `swap-cli needs-funding Monero` to retrieve address and amount", &swap_id.bright_blue_italic());
                                        break;
                                    } else {
                                        warn!("{} | Auto-funding Monero transaction failed with {}, retrying, {} retries left", &swap_id.bright_blue_italic(), err, retries);
                                    }
                                }
                            }
                        }
                        Ok(Some(TradeStateMachine::SwapdRunning(SwapdRunning {
                             peerd,
                             public_offer,
                             swap_id,
                             connected: true,
                             arbitrating_syncer,
                             accordant_syncer,
                             funding_info: Some(info),
                             auto_funded,
                         })))
                    })
                } else {
                    Ok(Some(TradeStateMachine::SwapdRunning(SwapdRunning {
                        peerd,
                        public_offer,
                        swap_id,
                        connected: true,
                        arbitrating_syncer,
                        accordant_syncer,
                        funding_info: Some(info),
                        auto_funded: false,
                    })))
                }
            }
        },

        (BusMsg::Ctl(Ctl::FundingCompleted(blockchain)), _) => {
            runtime.stats.incr_funded(&blockchain, &swap_id);
            info!(
                "{} | Your {} funding completed",
                swap_id.bright_blue_italic(),
                blockchain.bright_green_bold()
            );
            Ok(Some(TradeStateMachine::SwapdRunning(SwapdRunning {
                peerd,
                public_offer,
                swap_id,
                connected: true,
                arbitrating_syncer,
                accordant_syncer,
                funding_info: None,
                auto_funded,
            })))
        }

        (BusMsg::Ctl(Ctl::FundingCanceled(blockchain)), _) => {
            runtime.stats.incr_funding_canceled(&blockchain, &swap_id);
            info!(
                "{} | Your {} funding was canceled.",
                swap_id.bright_blue_italic(),
                blockchain.bright_green_bold()
            );
            Ok(Some(TradeStateMachine::SwapdRunning(SwapdRunning {
                peerd,
                public_offer,
                swap_id,
                connected: true,
                arbitrating_syncer,
                accordant_syncer,
                funding_info: None,
                auto_funded,
            })))
        }

        (BusMsg::Ctl(Ctl::PeerdUnreachable(ServiceId::Peer(addr))), source)
            if ServiceId::Swap(swap_id) == source =>
        {
            if runtime.registered_services.contains(&ServiceId::Peer(addr)) {
                warn!(
                    "Peerd {} was reported to be unreachable, attempting to
                    terminate to kick-off re-connect procedure, if we are
                    taker and the swap is still running.",
                    addr
                );
                event.complete_ctl_service(ServiceId::Peer(addr), BusMsg::Ctl(Ctl::Terminate))?;
            }
            Ok(Some(TradeStateMachine::SwapdRunning(SwapdRunning {
                peerd,
                public_offer,
                swap_id,
                connected: false,
                arbitrating_syncer,
                accordant_syncer,
                funding_info,
                auto_funded,
            })))
        }

        (BusMsg::Ctl(Ctl::SwapOutcome(outcome)), source) if ServiceId::Swap(swap_id) == source => {
            event.send_ctl_service(
                ServiceId::Database,
                BusMsg::Ctl(Ctl::SetOfferStatus(OfferStatusPair {
                    offer: public_offer,
                    status: OfferStatus::Ended(outcome.clone()),
                })),
            )?;
            runtime.clean_up_after_swap(&swap_id, event.endpoints)?;
            runtime.stats.incr_outcome(&outcome);
            match outcome {
                Outcome::Buy => {
                    debug!("Success on swap {}", swap_id);
                }
                Outcome::Refund => {
                    warn!("Refund on swap {}", swap_id);
                }
                Outcome::Punish => {
                    warn!("Punish on swap {}", swap_id);
                }
                Outcome::Abort => {
                    warn!("Aborted swap {}", swap_id);
                }
            }
            runtime.stats.success_rate();
            Ok(None)
        }

        (req, source) => {
            if let BusMsg::Ctl(Ctl::Hello) = req {
                trace!(
                    "BusMsg {} from {} invalid for state swapd running.",
                    req,
                    source
                );
            } else {
                warn!(
                    "BusMsg {} from {} invalid for state Swapd Running.",
                    req, source
                );
            }
            Ok(Some(TradeStateMachine::SwapdRunning(SwapdRunning {
                peerd,
                public_offer,
                swap_id,
                connected,
                arbitrating_syncer,
                accordant_syncer,
                funding_info,
                auto_funded,
            })))
        }
    }
}<|MERGE_RESOLUTION|>--- conflicted
+++ resolved
@@ -1,15 +1,6 @@
-<<<<<<< HEAD
-use crate::event::StateMachineExecutor;
-use crate::farcasterd::runtime::{launch, launch_swapd, syncer_up, Runtime};
-use crate::rpc::request::{
-    BitcoinAddress, BitcoinFundingInfo, CheckpointEntry, FundingInfo, InitSwap, LaunchSwap,
-    MadeOffer, MoneroAddress, MoneroFundingInfo, Msg, OfferInfo, OfferStatus, OfferStatusPair,
-    ProtoPublicOffer, PubOffer, TakeCommit, TookOffer,
-=======
 use crate::bus::ctl::{
     BitcoinAddress, BitcoinFundingInfo, Ctl, FundingInfo, InitSwap, LaunchSwap, MoneroAddress,
     MoneroFundingInfo, ProtoPublicOffer, PubOffer,
->>>>>>> 3f9cfe7f
 };
 use crate::bus::msg::{Msg, TakeCommit};
 use crate::bus::rpc::{CheckpointEntry, MadeOffer, OfferInfo, Rpc, TookOffer};
@@ -19,7 +10,7 @@
 use crate::{
     bus::{BusMsg, Outcome},
     error::Error,
-    event::{Event, StateMachine},
+    event::{Event, StateMachine, StateMachineExecutor},
     ServiceId,
 };
 use bitcoin::hashes::hex::ToHex;
@@ -388,24 +379,10 @@
             }
         }
         req => {
-<<<<<<< HEAD
             warn!(
                 "Request {} from {} invalid for state start maker - invalidating.",
                 req, event.source
             );
-=======
-            if let BusMsg::Ctl(Ctl::Hello) = req {
-                trace!(
-                    "BusMsg {} invalid for state start maker - invalidating.",
-                    req
-                );
-            } else {
-                warn!(
-                    "BusMsg {} invalid for state start maker - invalidating.",
-                    req
-                );
-            }
->>>>>>> 3f9cfe7f
             Ok(None)
         }
     }
@@ -521,24 +498,10 @@
             }
         }
         req => {
-<<<<<<< HEAD
             warn!(
                 "Request {} from {} invalid for state start restore - invalidating.",
                 req, event.source,
             );
-=======
-            if let BusMsg::Ctl(Ctl::Hello) = req {
-                trace!(
-                    "BusMsg {} invalid for state start restore - invalidating.",
-                    req
-                );
-            } else {
-                warn!(
-                    "BusMsg {} invalid for state start restore - invalidating.",
-                    req
-                );
-            }
->>>>>>> 3f9cfe7f
             Ok(None)
         }
     }
@@ -630,24 +593,10 @@
             })))
         }
         req => {
-<<<<<<< HEAD
             warn!(
                 "Request {} from {} invalid for state start restore - invalidating.",
                 req, event.source,
             );
-=======
-            if let BusMsg::Ctl(Ctl::Hello) = req {
-                trace!(
-                    "BusMsg {} invalid for state start restore - invalidating.",
-                    req
-                );
-            } else {
-                warn!(
-                    "BusMsg {} invalid for state start restore - invalidating.",
-                    req
-                );
-            }
->>>>>>> 3f9cfe7f
             Ok(None)
         }
     }
