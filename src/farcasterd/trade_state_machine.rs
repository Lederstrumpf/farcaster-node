--- conflicted
+++ resolved
@@ -1512,12 +1512,8 @@
                                         error!("{} | Auto-funding Monero transaction failed, pushing to cli, use `swap-cli needs-funding Monero` to retrieve address and amount", &swap_id.swap_id());
                                         break;
                                     } else {
-<<<<<<< HEAD
-                                        warn!("{} | Auto-funding Monero transaction failed with {}, retrying, {} retries left", &swap_id.bright_blue_italic(), err, retries);
+                                        warn!("{} | Auto-funding Monero transaction failed with {}, retrying, {} retries left", &swap_id.swap_id(), err, retries);
                                         tokio::time::sleep(std::time::Duration::from_secs(retries)).await;
-=======
-                                        warn!("{} | Auto-funding Monero transaction failed with {}, retrying, {} retries left", &swap_id.swap_id(), err, retries);
->>>>>>> b2e37999
                                     }
                                 }
                             }
