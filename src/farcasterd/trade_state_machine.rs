--- conflicted
+++ resolved
@@ -3,8 +3,8 @@
     MoneroFundingInfo, ProtoPublicOffer, PubOffer,
 };
 use crate::bus::msg::{Msg, TakeCommit};
-use crate::bus::rpc::{CheckpointEntry, MadeOffer, OfferInfo, Rpc, TookOffer};
-use crate::bus::{Failure, FailureCode, OfferStatus, OfferStatusPair};
+use crate::bus::rpc::{MadeOffer, OfferInfo, Rpc, TookOffer};
+use crate::bus::{CheckpointEntry, Failure, FailureCode, OfferStatus, OfferStatusPair};
 use crate::farcasterd::runtime::{launch, launch_swapd, syncer_up, Runtime};
 use crate::LogStyle;
 use crate::{
@@ -521,15 +521,11 @@
 ) -> Result<Option<TradeStateMachine>, Error> {
     // check if databased and walletd are running
     match event.request.clone() {
-<<<<<<< HEAD
-        Request::RestoreCheckpoint(CheckpointEntry {
+        BusMsg::Ctl(Ctl::RestoreCheckpoint(CheckpointEntry {
             swap_id,
             public_offer,
             trade_role,
-        }) => {
-=======
-        BusMsg::Ctl(Ctl::RestoreCheckpoint(swap_id)) => {
->>>>>>> 3f9cfe7f
+        })) => {
             if let Err(err) = runtime.services_ready() {
                 event.send_ctl_service(
                     event.source.clone(),
@@ -553,28 +549,6 @@
                 return Ok(None);
             }
 
-<<<<<<< HEAD
-=======
-            let CheckpointEntry {
-                public_offer,
-                trade_role,
-                ..
-            } = match runtime
-                .checkpointed_pub_offers
-                .iter()
-                .find(|entry| entry.swap_id == swap_id)
-            {
-                Some(ce) => ce,
-                None => {
-                    event.complete_ctl(BusMsg::Ctl(Ctl::Failure(Failure {
-                        code: FailureCode::Unknown,
-                        info: "No checkpoint found with given swap id, aborting restore."
-                            .to_string(),
-                    })))?;
-                    return Ok(None);
-                }
-            };
->>>>>>> 3f9cfe7f
             let arbitrating_syncer_up = syncer_up(
                 &mut runtime.spawning_services,
                 &mut runtime.registered_services,
@@ -959,15 +933,11 @@
         runtime.stats.incr_initiated();
         event.complete_ctl_service(
             ServiceId::Database,
-<<<<<<< HEAD
-            Request::RestoreCheckpoint(CheckpointEntry {
+            BusMsg::Ctl(Ctl::RestoreCheckpoint(CheckpointEntry {
                 swap_id,
                 public_offer: public_offer.clone(),
                 trade_role,
-            }),
-=======
-            BusMsg::Ctl(Ctl::RestoreCheckpoint(swap_id)),
->>>>>>> 3f9cfe7f
+            })),
         )?;
 
         Ok(Some(TradeStateMachine::SwapdRunning(SwapdRunning {
