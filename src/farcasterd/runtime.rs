// LNP Node: node running lightning network protocol and generalized lightning
// channels.
// Written in 2020 by
//     Dr. Maxim Orlovsky <orlovsky@pandoracore.com>
//
// To the extent possible under law, the author(s) have dedicated all
// copyright and related and neighboring rights to this software to
// the public domain worldwide. This software is distributed without
// any warranty.

//
// You should have received a copy of the MIT License
// along with this software.
// If not, see <https://opensource.org/licenses/MIT>.

use crate::bus::ctl::{BitcoinFundingInfo, Ctl, GetKeys, MoneroFundingInfo};
use crate::bus::msg::{self, Msg};
use crate::bus::rpc::NodeInfo;
use crate::bus::sync::SyncMsg;
use crate::bus::{BusMsg, List, ServiceBus};
<<<<<<< HEAD
use crate::event::StateMachineExecutor;
use crate::farcasterd::syncer_state_machine::SyncerStateMachineExecutor;
use crate::farcasterd::trade_state_machine::TradeStateMachineExecutor;
=======
use crate::event::{Event, StateMachine};
use crate::farcasterd::syncer_state_machine::SyncerStateMachine;
use crate::farcasterd::trade_state_machine::TradeStateMachine;
>>>>>>> b2ea0632
use crate::farcasterd::Opts;
use crate::syncerd::{Event as SyncerEvent, SweepSuccess, TaskId};
use crate::{
    bus::ctl::{Keys, LaunchSwap, ProgressStack, Token},
    bus::rpc::{OfferInfo, OfferStatusSelector, ProgressEvent, Rpc, SwapProgress},
    bus::{Failure, FailureCode, Outcome, Progress},
    clap::Parser,
    error::SyncerError,
    service::Endpoints,
};
use crate::{Config, CtlServer, Error, LogStyle, Service, ServiceConfig, ServiceId};

use std::collections::VecDeque;
use std::collections::{HashMap, HashSet};
use std::ffi::OsStr;
use std::io;
use std::iter::FromIterator;
use std::process;
use std::time::{Duration, SystemTime};

use bitcoin::{hashes::hex::ToHex, secp256k1::PublicKey, secp256k1::SecretKey};
use clap::IntoApp;
use farcaster_core::{
    blockchain::{Blockchain, Network},
    role::TradeRole,
    swap::btcxmr::PublicOffer,
    swap::SwapId,
};
use internet2::addr::NodeId;
use internet2::{addr::InetSocketAddr, addr::NodeAddr};
use microservices::esb::{self, Handler};

pub fn run(
    service_config: ServiceConfig,
    config: Config,
    _opts: Opts,
    wallet_token: Token,
) -> Result<(), Error> {
    let _walletd = launch("walletd", &["--token", &wallet_token.to_string()])?;
    if config.is_grpc_enable() {
        let _grpcd = launch(
            "grpcd",
            &[
                "--grpc-port",
                &config
                    .farcasterd
                    .clone()
                    .unwrap()
                    .grpc
                    .unwrap()
                    .port
                    .to_string(),
            ],
        )?;
    }
    let empty: Vec<String> = vec![];
    let _databased = launch("databased", empty)?;

    if config.is_auto_funding_enable() {
        info!("farcasterd will attempt to fund automatically");
    }

    let runtime = Runtime {
        identity: ServiceId::Farcasterd,
        node_secret_key: None,
        node_public_key: None,
        listens: none!(),
        started: SystemTime::now(),
        spawning_services: none!(),
        registered_services: none!(),
        public_offers: none!(),
        wallet_token,
        progress: none!(),
        progress_subscriptions: none!(),
        stats: none!(),
        config,
        syncer_task_counter: 0,
        trade_state_machines: vec![],
        syncer_state_machines: none!(),
    };

    let broker = true;
    Service::run(service_config, runtime, broker)
}

pub struct Runtime {
    identity: ServiceId,                         // Set on Runtime instantiation
    wallet_token: Token,                         // Set on Runtime instantiation
    started: SystemTime,                         // Set on Runtime instantiation
    node_secret_key: Option<SecretKey>, // Set by Keys request shortly after Hello from walletd
    node_public_key: Option<PublicKey>, // Set by Keys request shortly after Hello from walletd
    pub listens: HashSet<InetSocketAddr>, // Set by MakeOffer, contains unique socket addresses of the binding peerd listeners.
    pub spawning_services: HashSet<ServiceId>, // Services that have been launched, but have not replied with Hello yet
    pub registered_services: HashSet<ServiceId>, // Services that have announced themselves with Hello
    pub public_offers: HashSet<PublicOffer>, // The set of all known public offers. Includes open, consumed and ended offers includes open, consumed and ended offers
    progress: HashMap<ServiceId, VecDeque<ProgressStack>>, // A mapping from Swap ServiceId to its sent and received progress messages (Progress, Success, Failure)
    progress_subscriptions: HashMap<ServiceId, HashSet<ServiceId>>, // A mapping from a Client ServiceId to its subsribed swap progresses
    pub stats: Stats,             // Some stats about offers and swaps
    pub config: Config,           // Configuration for syncers, auto-funding, and grpc
    pub syncer_task_counter: u32, // A strictly incrementing counter of issued syncer tasks
    pub trade_state_machines: Vec<TradeStateMachine>, // New trade state machines are inserted on creation and destroyed upon state machine end transitions
    syncer_state_machines: HashMap<TaskId, SyncerStateMachine>, // New syncer state machines are inserted by their syncer task id when sending a syncer request and destroyed upon matching syncer request receival
}

impl CtlServer for Runtime {}

#[derive(Default)]
pub struct Stats {
    success: u64,
    refund: u64,
    punish: u64,
    abort: u64,
    initialized: u64,
    awaiting_funding_btc: HashSet<SwapId>,
    awaiting_funding_xmr: HashSet<SwapId>,
    funded_xmr: u64,
    funded_btc: u64,
    funding_canceled_xmr: u64,
    funding_canceled_btc: u64,
}

impl Stats {
    pub fn incr_outcome(&mut self, outcome: &Outcome) {
        match outcome {
            Outcome::Buy => self.success += 1,
            Outcome::Refund => self.refund += 1,
            Outcome::Punish => self.punish += 1,
            Outcome::Abort => self.abort += 1,
        };
    }

    pub fn incr_initiated(&mut self) {
        self.initialized += 1;
    }

    pub fn incr_awaiting_funding(&mut self, blockchain: &Blockchain, swapid: SwapId) {
        let newly_inserted = match blockchain {
            Blockchain::Monero => self.awaiting_funding_xmr.insert(swapid),
            Blockchain::Bitcoin => self.awaiting_funding_btc.insert(swapid),
        };
        if !newly_inserted {
            warn!(
                "{} | This swap was already in awaiting {} funding",
                swapid.bright_blue_italic(),
                blockchain.bright_white_bold()
            );
        }
    }

    pub fn incr_funded(&mut self, blockchain: &Blockchain, swapid: &SwapId) {
        let present_in_set = match blockchain {
            Blockchain::Monero => {
                self.funded_xmr += 1;
                self.awaiting_funding_xmr.remove(swapid)
            }
            Blockchain::Bitcoin => {
                self.funded_btc += 1;
                self.awaiting_funding_btc.remove(swapid)
            }
        };
        if !present_in_set {
            warn!(
                "{} | This swap wasn't awaiting {} funding",
                swapid.bright_blue_italic(),
                "Bitcoin".bright_white_bold()
            );
        }
    }

    pub fn incr_funding_canceled(&mut self, blockchain: &Blockchain, swapid: &SwapId) {
        let present_in_set = match blockchain {
            Blockchain::Monero => {
                let presence = self.awaiting_funding_xmr.remove(swapid);
                self.funding_canceled_xmr += 1;
                presence
            }
            Blockchain::Bitcoin => {
                let presence = self.awaiting_funding_btc.remove(swapid);
                self.funding_canceled_btc += 1;
                presence
            }
        };
        if !present_in_set {
            warn!(
                "{} | This swap wasn't awaiting {} funding",
                swapid.bright_blue_italic(),
                "Bitcoin".bright_white_bold()
            );
        }
    }

    pub fn success_rate(&self) -> f64 {
        let Stats {
            success,
            refund,
            punish,
            abort,
            initialized,
            awaiting_funding_btc,
            awaiting_funding_xmr,
            funded_btc,
            funded_xmr,
            funding_canceled_xmr,
            funding_canceled_btc,
        } = self;
        let total = success + refund + punish + abort;
        let rate = *success as f64 / (total as f64);
        info!(
            "Swapped({}) | Refunded({}) / Punished({}) | Aborted({}) | Initialized({}) / AwaitingFundingXMR({}) / AwaitingFundingBTC({}) / FundedXMR({}) / FundedBTC({}) / FundingCanceledXMR({}) / FundingCanceledBTC({})",
            success.bright_white_bold(),
            refund.bright_white_bold(),
            punish.bright_white_bold(),
            abort.bright_white_bold(),
            initialized,
            awaiting_funding_xmr.len().bright_white_bold(),
            awaiting_funding_btc.len().bright_white_bold(),
            funded_xmr.bright_white_bold(),
            funded_btc.bright_white_bold(),
            funding_canceled_xmr.bright_white_bold(),
            funding_canceled_btc.bright_white_bold(),
        );
        info!(
            "{} = {:>4.3}%",
            "Swap success".bright_blue_bold(),
            (rate * 100.).bright_yellow_bold(),
        );
        rate
    }
}

impl esb::Handler<ServiceBus> for Runtime {
    type Request = BusMsg;
    type Error = Error;

    fn identity(&self) -> ServiceId {
        self.identity.clone()
    }

    fn handle(
        &mut self,
        endpoints: &mut Endpoints,
        bus: ServiceBus,
        source: ServiceId,
        request: BusMsg,
    ) -> Result<(), Self::Error> {
        match (bus, request) {
            // Peer-to-peer message bus
            (ServiceBus::Msg, request) => self.handle_msg(endpoints, source, request),
            // Control bus for issuing control commands
            (ServiceBus::Ctl, request) => self.handle_ctl(endpoints, source, request),
            // RPC command bus, only accept BusMsg::Rpc
            (ServiceBus::Rpc, BusMsg::Rpc(req)) => self.handle_rpc(endpoints, source, req),
            // Syncer event bus for blockchain tasks and events
            (ServiceBus::Sync, request) => self.handle_sync(endpoints, source, request),
            // All other pairs are not supported
            (_, request) => Err(Error::NotSupported(bus, request.to_string())),
        }
    }

    fn handle_err(&mut self, _: &mut Endpoints, _: esb::Error<ServiceId>) -> Result<(), Error> {
        // We do nothing and do not propagate error; it's already being reported
        // with `error!` macro by the controller. If we propagate error here
        // this will make whole daemon panic
        Ok(())
    }
}

impl Runtime {
    fn handle_msg(
        &mut self,
        endpoints: &mut Endpoints,
        source: ServiceId,
        request: BusMsg,
    ) -> Result<(), Error> {
        match (&request, &source) {
            (BusMsg::Ctl(Ctl::Hello), _) => {
                trace!("Hello farcasterd from {}", source);
                // Ignoring; this is used to set remote identity at ZMQ level
            }
            _ => {
                self.process_request_with_state_machines(request, source, endpoints)?;
            }
        }

        Ok(())
    }

    fn handle_ctl(
        &mut self,
        endpoints: &mut Endpoints,
        source: ServiceId,
        request: BusMsg,
    ) -> Result<(), Error> {
        match request {
            BusMsg::Ctl(Ctl::Hello) => {
                // Ignoring; this is used to set remote identity at ZMQ level
                info!(
                    "Service {} is now {}",
                    source.bright_white_bold(),
                    "connected".bright_green_bold()
                );

                match &source {
                    ServiceId::Farcasterd => {
                        error!(
                            "{}",
                            "Unexpected another farcasterd instance connection".err()
                        );
                    }
                    ServiceId::Database => {
                        self.registered_services.insert(source.clone());
                    }
                    ServiceId::Wallet => {
                        self.registered_services.insert(source.clone());
                        let wallet_token = GetKeys(self.wallet_token.clone());
                        endpoints.send_to(
                            ServiceBus::Ctl,
                            self.identity(),
                            source.clone(),
                            BusMsg::Ctl(Ctl::GetKeys(wallet_token)),
                        )?;
                    }
                    ServiceId::Peer(connection_id) => {
                        self.spawning_services.remove(&source);
                        if self.registered_services.insert(source.clone()) {
                            info!(
                                "Connection {} is registered; total {} connections are known",
                                connection_id.bright_blue_italic(),
                                self.count_connections().bright_blue_bold(),
                            );
                        } else {
                            warn!(
                                "Connection {} was already registered; the service probably was relaunched",
                                connection_id.bright_blue_italic()
                            );
                        }
                    }
                    ServiceId::Swap(_) => {
                        // nothing to do, we register swapd instances on a by-swap basis
                    }
                    ServiceId::Syncer(_, _) => {
                        if self.spawning_services.remove(&source) {
                            info!(
                                "Syncer {} is registered; total {} syncers are known",
                                source,
                                self.count_syncers().bright_blue_bold()
                            );
                            self.registered_services.insert(source.clone());
                        } else {
                            error!(
                                "Syncer {} was already registered; the service probably was relaunched\\
                                 externally, or maybe multiple syncers launched?",
                                source
                            );
                        }
                    }
                    _ => {
                        // Ignoring the rest of daemon/client types
                    }
                };

                // For the HELLO messages we have to check if any of the state machines have to be updated
                // We need to move them first in order to not retain ownership over self.
                let mut moved_trade_state_machines = self
                    .trade_state_machines
                    .drain(..)
                    .collect::<Vec<TradeStateMachine>>();
                for tsm in moved_trade_state_machines.drain(..) {
                    if let Some(new_tsm) = TradeStateMachineExecutor::execute(
                        self,
                        endpoints,
                        source.clone(),
                        request.clone(),
                        tsm,
                    )? {
                        self.trade_state_machines.push(new_tsm);
                    }
                }
                let mut moved_syncer_state_machines = self
                    .syncer_state_machines
                    .drain()
                    .collect::<Vec<(TaskId, SyncerStateMachine)>>();
                for (task_id, ssm) in moved_syncer_state_machines.drain(..) {
                    if let Some(new_ssm) = SyncerStateMachineExecutor::execute(
                        self,
                        endpoints,
                        source.clone(),
                        request.clone(),
                        ssm,
                    )? {
                        self.syncer_state_machines.insert(task_id, new_ssm);
                    }
                }
            }

            BusMsg::Ctl(Ctl::Keys(Keys(sk, pk))) => {
                debug!("received peerd keys {}", sk.display_secret());
                self.node_secret_key = Some(sk);
                self.node_public_key = Some(pk);
            }

            BusMsg::Ctl(Ctl::PeerdTerminated) => {
                if let ServiceId::Peer(addr) = source {
                    if self.registered_services.remove(&source) {
                        debug!(
                            "removed connection {} from farcasterd registered connections",
                            addr
                        );

                        // log a message if a swap running over this connection
                        // is not completed, and thus present in consumed_offers
                        let peerd_id = ServiceId::Peer(addr);
                        if self.connection_has_swap_client(&peerd_id) {
                            info!("a swap is still running over the terminated peer {}, the counterparty will attempt to reconnect.", addr);
                        }
                    }
                }
            }

            // Add progress in queues and forward to subscribed clients
            BusMsg::Ctl(Ctl::Progress(..))
            | BusMsg::Ctl(Ctl::Success(..))
            | BusMsg::Ctl(Ctl::Failure(..)) => {
                if !self.progress.contains_key(&source) {
                    self.progress.insert(source.clone(), none!());
                };
                let queue = self.progress.get_mut(&source).expect("checked/added above");
                let prog = match request.clone() {
                    BusMsg::Ctl(Ctl::Progress(p)) => Some(ProgressStack::Progress(p)),
                    BusMsg::Ctl(Ctl::Success(s)) => Some(ProgressStack::Success(s)),
                    BusMsg::Ctl(Ctl::Failure(f)) => Some(ProgressStack::Failure(f)),
                    _ => None,
                }
                .expect("checked above");
                queue.push_back(prog);
                // forward the request to each subscribed clients
                self.notify_subscribed_clients(endpoints, &source, &request);
            }

            req => {
                self.process_request_with_state_machines(req, source, endpoints)?;
            }
        }

        Ok(())
    }

    fn handle_rpc(
        &mut self,
        endpoints: &mut Endpoints,
        source: ServiceId,
        request: Rpc,
    ) -> Result<(), Error> {
        let mut report_to: Vec<(Option<ServiceId>, Rpc)> = none!();

        match request {
            Rpc::GetInfo => {
                self.send_client_rpc(
                    endpoints,
                    source,
                    Rpc::NodeInfo(NodeInfo {
                        listens: self.listens.iter().into_iter().cloned().collect(),
                        uptime: SystemTime::now()
                            .duration_since(self.started)
                            .unwrap_or_else(|_| Duration::from_secs(0)),
                        since: self
                            .started
                            .duration_since(SystemTime::UNIX_EPOCH)
                            .unwrap_or_else(|_| Duration::from_secs(0))
                            .as_secs(),
                        peers: self.get_open_connections(),
                        swaps: self
                            .trade_state_machines
                            .iter()
                            .filter_map(|tsm| tsm.swap_id())
                            .collect(),
                        offers: self
                            .trade_state_machines
                            .iter()
                            .filter_map(|tsm| tsm.open_offer())
                            .collect(),
                    }),
                )?;
            }

            Rpc::ListPeers => {
                self.send_client_rpc(
                    endpoints,
                    source,
                    Rpc::PeerList(self.get_open_connections().into()),
                )?;
            }

            Rpc::ListSwaps => {
                self.send_client_rpc(
                    endpoints,
                    source,
                    Rpc::SwapList(
                        self.trade_state_machines
                            .iter()
                            .filter_map(|tsm| tsm.swap_id())
                            .collect(),
                    ),
                )?;
            }

            Rpc::ListOffers(ref offer_status_selector) => {
                match offer_status_selector {
                    OfferStatusSelector::Open => {
                        let open_offers = self
                            .trade_state_machines
                            .iter()
                            .filter_map(|tsm| tsm.open_offer())
                            .map(|offer| OfferInfo {
                                offer: offer.to_string(),
                                details: offer.clone(),
                            })
                            .collect();
                        self.send_client_rpc(endpoints, source, Rpc::OfferList(open_offers))?;
                    }
                    OfferStatusSelector::InProgress => {
                        let pub_offers = self
                            .public_offers
                            .iter()
                            .filter(|k| self.consumed_offers_contains(k))
                            .map(|offer| OfferInfo {
                                offer: offer.to_string(),
                                details: offer.clone(),
                            })
                            .collect();
                        self.send_client_rpc(endpoints, source, Rpc::OfferList(pub_offers))?;
                    }
                    _ => {
                        // Forward the request to database service
                        endpoints.send_to(
                            ServiceBus::Rpc,
                            source,
                            ServiceId::Database,
                            BusMsg::Rpc(request),
                        )?;
                    }
                };
            }

            Rpc::ListListens => {
                let listen_url: List<String> =
                    List::from_iter(self.listens.clone().iter().map(|listen| listen.to_string()));
                self.send_client_rpc(endpoints, source, Rpc::ListenList(listen_url))?;
            }

            // Returns a unique response that contains the complete progress queue
            Rpc::ReadProgress(swap_id) => {
                if let Some(queue) = self.progress.get_mut(&ServiceId::Swap(swap_id)) {
                    let mut swap_progress = SwapProgress { progress: vec![] };
                    for req in queue.iter() {
                        match req {
                            ProgressStack::Progress(Progress::Message(m)) => {
                                swap_progress
                                    .progress
                                    .push(ProgressEvent::Message(m.clone()));
                            }
                            ProgressStack::Progress(Progress::StateTransition(t)) => {
                                swap_progress
                                    .progress
                                    .push(ProgressEvent::StateTransition(t.clone()));
                            }
                            ProgressStack::Success(s) => {
                                swap_progress
                                    .progress
                                    .push(ProgressEvent::Success(s.clone()));
                            }
                            ProgressStack::Failure(f) => {
                                swap_progress
                                    .progress
                                    .push(ProgressEvent::Failure(f.clone()));
                            }
                        };
                    }
                    report_to.push((Some(source.clone()), Rpc::SwapProgress(swap_progress)));
                } else {
                    let info = if self.running_swaps_contain(&swap_id) {
                        s!("No progress made yet on this swap")
                    } else {
                        s!("Unknown swapd")
                    };
                    report_to.push((
                        Some(source.clone()),
                        Rpc::Failure(Failure {
                            code: FailureCode::Unknown,
                            info,
                        }),
                    ));
                }
            }

            // Add the request's source to the subscription list for later progress notifications
            // and send all notifications already in the queue
            Rpc::SubscribeProgress(swap_id) => {
                let service = ServiceId::Swap(swap_id);
                // if the swap is known either in the tsm's or progress, attach the client
                // otherwise terminate
                if self.running_swaps_contain(&swap_id) || self.progress.contains_key(&service) {
                    if let Some(subscribed) = self.progress_subscriptions.get_mut(&service) {
                        // ret true if not in the set, false otherwise. Double subscribe is not a
                        // problem as we manage the list in a set.
                        let _ = subscribed.insert(source.clone());
                    } else {
                        let mut subscribed = HashSet::new();
                        subscribed.insert(source.clone());
                        // None is returned, the key was not set as checked before
                        let _ = self
                            .progress_subscriptions
                            .insert(service.clone(), subscribed);
                    }
                    trace!(
                        "{} has been added to {} progress subscription",
                        source.clone(),
                        swap_id
                    );
                    // send all queued notification to the source to catch up
                    if let Some(queue) = self.progress.get_mut(&service) {
                        for req in queue.iter() {
                            report_to.push((
                                Some(source.clone()),
                                match req.clone() {
                                    ProgressStack::Progress(p) => Rpc::Progress(p),
                                    ProgressStack::Success(s) => Rpc::Success(s),
                                    ProgressStack::Failure(f) => Rpc::Failure(f),
                                },
                            ));
                        }
                    }
                } else {
                    // no swap service exists, terminate
                    report_to.push((
                        Some(source.clone()),
                        Rpc::Failure(Failure {
                            code: FailureCode::Unknown,
                            info: "Unknown swapd".to_string(),
                        }),
                    ));
                }
            }

            // Remove the request's source from the subscription list of notifications
            Rpc::UnsubscribeProgress(swap_id) => {
                let service = ServiceId::Swap(swap_id);
                if let Some(subscribed) = self.progress_subscriptions.get_mut(&service) {
                    // we don't care if the source was not in the set
                    let _ = subscribed.remove(&source);
                    trace!(
                        "{} has been removed from {} progress subscription",
                        source.clone(),
                        swap_id
                    );
                    if subscribed.is_empty() {
                        // we drop the empty set located at the swap index
                        let _ = self.progress_subscriptions.remove(&service);
                    }
                }
                // if no swap service exists no subscription need to be removed
            }

            Rpc::NeedsFunding(Blockchain::Monero) => {
                let funding_infos: Vec<MoneroFundingInfo> = self
                    .trade_state_machines
                    .iter()
                    .filter_map(|tsm| tsm.needs_funding_monero())
                    .collect();
                let len = funding_infos.len();
                let res = funding_infos
                    .iter()
                    .enumerate()
                    .map(|(i, funding_info)| {
                        let mut res = format!("{}", funding_info);
                        if i < len - 1 {
                            res.push('\n');
                        }
                        res
                    })
                    .collect();
                endpoints.send_to(
                    ServiceBus::Rpc,
                    self.identity(),
                    source,
                    BusMsg::Rpc(Rpc::String(res)),
                )?;
            }

            Rpc::NeedsFunding(Blockchain::Bitcoin) => {
                let funding_infos: Vec<BitcoinFundingInfo> = self
                    .trade_state_machines
                    .iter()
                    .filter_map(|tsm| tsm.needs_funding_bitcoin())
                    .collect();
                let len = funding_infos.len();
                let res = funding_infos
                    .iter()
                    .enumerate()
                    .map(|(i, funding_info)| {
                        let mut res = format!("{}", funding_info);
                        if i < len - 1 {
                            res.push('\n');
                        }
                        res
                    })
                    .collect();
                endpoints.send_to(
                    ServiceBus::Rpc,
                    self.identity(),
                    source,
                    BusMsg::Rpc(Rpc::String(res)),
                )?;
            }

            req => {
                warn!("Ignoring request: {}", req.err());
            }
        }

        for (i, (respond_to, resp)) in report_to.clone().into_iter().enumerate() {
            if let Some(respond_to) = respond_to {
                // do not respond to self
                if respond_to == self.identity() {
                    continue;
                }
                trace!(
                    "(#{}) Respond to {}: {}",
                    i,
                    respond_to.bright_yellow_bold(),
                    resp.bright_blue_bold(),
                );
                endpoints.send_to(
                    ServiceBus::Rpc,
                    self.identity(),
                    respond_to,
                    BusMsg::Rpc(resp),
                )?;
            }
        }
        trace!("Processed all cli notifications");

        Ok(())
    }

    fn handle_sync(
        &mut self,
        endpoints: &mut Endpoints,
        source: ServiceId,
        request: BusMsg,
    ) -> Result<(), Error> {
        match (&request, &source) {
            (BusMsg::Ctl(Ctl::Hello), _) => {
                trace!("Hello farcasterd from {}", source);
                // Ignoring; this is used to set remote identity at ZMQ level
            }
            _ => {
                self.process_request_with_state_machines(request, source, endpoints)?;
            }
        }

        Ok(())
    }

    pub fn services_ready(&self) -> Result<(), Error> {
        if !self.registered_services.contains(&ServiceId::Wallet) {
            Err(Error::Farcaster(
                "Farcaster not ready yet, walletd still starting".to_string(),
            ))
        } else if !self.registered_services.contains(&ServiceId::Database) {
            Err(Error::Farcaster(
                "Farcaster not ready yet, databased still starting".to_string(),
            ))
        } else {
            Ok(())
        }
    }

    pub fn peer_keys_ready(&self) -> Result<(SecretKey, PublicKey), Error> {
        if let (Some(sk), Some(pk)) = (self.node_secret_key, self.node_public_key) {
            Ok((sk, pk))
        } else {
            Err(Error::Farcaster("Peer keys not ready yet".to_string()))
        }
    }

    pub fn clean_up_after_swap(
        &mut self,
        swap_id: &SwapId,
        endpoints: &mut Endpoints,
    ) -> Result<(), Error> {
        endpoints.send_to(
            ServiceBus::Ctl,
            self.identity(),
            ServiceId::Swap(*swap_id),
            BusMsg::Ctl(Ctl::Terminate),
        )?;
        endpoints.send_to(
            ServiceBus::Ctl,
            self.identity(),
            ServiceId::Database,
            BusMsg::Ctl(Ctl::RemoveCheckpoint(*swap_id)),
        )?;

        self.registered_services = self
            .registered_services
            .clone()
            .drain()
            .filter(|service| {
                if let ServiceId::Peer(..) = service {
                    if !self.connection_has_swap_client(service) {
                        endpoints
                            .send_to(
                                ServiceBus::Ctl,
                                self.identity(),
                                service.clone(),
                                BusMsg::Ctl(Ctl::Terminate),
                            )
                            .is_err()
                    } else {
                        true
                    }
                } else if let ServiceId::Syncer(..) = service {
                    if !self.syncer_has_client(service) {
                        info!("Terminating {}", service);
                        endpoints
                            .send_to(
                                ServiceBus::Ctl,
                                self.identity(),
                                service.clone(),
                                BusMsg::Ctl(Ctl::Terminate),
                            )
                            .is_err()
                    } else {
                        true
                    }
                } else {
                    true
                }
            })
            .collect();
        Ok(())
    }

    fn consumed_offers_contains(&self, offer: &PublicOffer) -> bool {
        self.trade_state_machines
            .iter()
            .filter_map(|tsm| tsm.consumed_offer())
            .any(|tsm_offer| tsm_offer.offer.id() == offer.offer.id())
    }

    fn running_swaps_contain(&self, swap_id: &SwapId) -> bool {
        self.trade_state_machines
            .iter()
            .filter_map(|tsm| tsm.swap_id())
            .any(|tsm_swap_id| tsm_swap_id == *swap_id)
    }

    pub fn syncer_has_client(&self, syncerd: &ServiceId) -> bool {
        self.trade_state_machines.iter().any(|tsm| {
            tsm.syncers()
                .iter()
                .any(|client_syncer| client_syncer == syncerd)
        }) || self
            .syncer_state_machines
            .values()
            .filter_map(|ssm| ssm.syncer())
            .any(|client_syncer| client_syncer == *syncerd)
    }

    fn count_syncers(&self) -> usize {
        self.registered_services
            .iter()
            .filter(|s| matches!(s, ServiceId::Syncer(..)))
            .count()
    }

    fn connection_has_swap_client(&self, peerd: &ServiceId) -> bool {
        self.trade_state_machines
            .iter()
            .filter_map(|tsm| tsm.get_connection())
            .any(|client_connection| client_connection == *peerd)
    }

    fn count_connections(&self) -> usize {
        self.registered_services
            .iter()
            .filter(|s| matches!(s, ServiceId::Peer(..)))
            .count()
    }

    fn get_open_connections(&self) -> Vec<NodeAddr> {
        self.registered_services
            .iter()
            .filter_map(|s| {
                if let ServiceId::Peer(n) = s {
                    Some(*n)
                } else {
                    None
                }
            })
            .collect()
    }

    fn match_request_to_syncer_state_machine(
        &mut self,
        req: BusMsg,
        source: ServiceId,
    ) -> Result<Option<SyncerStateMachine>, Error> {
        match (req, source) {
            (BusMsg::Ctl(Ctl::SweepAddress(..)), _) => Ok(Some(SyncerStateMachine::Start)),
            (
                BusMsg::Sync(SyncMsg::Event(SyncerEvent::SweepSuccess(SweepSuccess {
                    id, ..
                }))),
                _,
            ) => Ok(self.syncer_state_machines.remove(&id)),
            _ => Ok(None),
        }
    }

    fn match_request_to_trade_state_machine(
        &mut self,
        req: BusMsg,
        source: ServiceId,
    ) -> Result<Option<TradeStateMachine>, Error> {
        match (req, source) {
            (BusMsg::Ctl(Ctl::RestoreCheckpoint(..)), _) => {
                Ok(Some(TradeStateMachine::StartRestore))
            }
            (BusMsg::Ctl(Ctl::MakeOffer(..)), _) => Ok(Some(TradeStateMachine::StartMaker)),
            (BusMsg::Ctl(Ctl::TakeOffer(..)), _) => Ok(Some(TradeStateMachine::StartTaker)),
            (BusMsg::Msg(Msg::TakerCommit(msg::TakeCommit { public_offer, .. })), _)
            | (BusMsg::Ctl(Ctl::RevokeOffer(public_offer)), _) => Ok(self
                .trade_state_machines
                .iter()
                .position(|tsm| {
                    if let Some(tsm_public_offer) = tsm.open_offer() {
                        tsm_public_offer == public_offer
                    } else {
                        false
                    }
                })
                .map(|pos| self.trade_state_machines.remove(pos))),
            (BusMsg::Ctl(Ctl::LaunchSwap(LaunchSwap { public_offer, .. })), _) => Ok(self
                .trade_state_machines
                .iter()
                .position(|tsm| {
                    if let Some(tsm_public_offer) = tsm.consumed_offer() {
                        tsm_public_offer == public_offer
                    } else {
                        false
                    }
                })
                .map(|pos| self.trade_state_machines.remove(pos))),
            (BusMsg::Ctl(Ctl::PeerdUnreachable(..)), ServiceId::Swap(swap_id))
            | (BusMsg::Ctl(Ctl::FundingInfo(..)), ServiceId::Swap(swap_id))
            | (BusMsg::Ctl(Ctl::FundingCanceled(..)), ServiceId::Swap(swap_id))
            | (BusMsg::Ctl(Ctl::FundingCompleted(..)), ServiceId::Swap(swap_id))
            | (BusMsg::Ctl(Ctl::SwapOutcome(..)), ServiceId::Swap(swap_id)) => Ok(self
                .trade_state_machines
                .iter()
                .position(|tsm| {
                    if let Some(tsm_swap_id) = tsm.swap_id() {
                        tsm_swap_id == swap_id
                    } else {
                        false
                    }
                })
                .map(|pos| self.trade_state_machines.remove(pos))),
            _ => Ok(None),
        }
    }

    fn process_request_with_state_machines(
        &mut self,
        request: BusMsg,
        source: ServiceId,
        endpoints: &mut Endpoints,
    ) -> Result<(), Error> {
        if let Some(tsm) =
            self.match_request_to_trade_state_machine(request.clone(), source.clone())?
        {
            if let Some(new_tsm) =
                TradeStateMachineExecutor::execute(self, endpoints, source, request, tsm)?
            {
                self.trade_state_machines.push(new_tsm);
            }
            Ok(())
        } else if let Some(ssm) =
            self.match_request_to_syncer_state_machine(request.clone(), source.clone())?
        {
            if let Some(new_ssm) =
                SyncerStateMachineExecutor::execute(self, endpoints, source, request, ssm)?
            {
                if let Some(task_id) = new_ssm.task_id() {
                    self.syncer_state_machines.insert(task_id, new_ssm);
                } else {
                    error!("Cannot process new syncer state machine without a task id");
                }
            }
            Ok(())
        } else {
            warn!("Received request {}, but did not process it", request);
            Ok(())
        }
    }

<<<<<<< HEAD
    pub fn listen(&mut self, addr: NodeAddr, sk: SecretKey) -> Result<(), Error> {
        let address = addr.addr.address();
        let port = addr.addr.port().ok_or(Error::Farcaster(
=======
    fn execute_syncer_state_machine(
        &mut self,
        endpoints: &mut Endpoints,
        source: ServiceId,
        request: BusMsg,
        ssm: SyncerStateMachine,
    ) -> Result<Option<SyncerStateMachine>, Error> {
        let event = Event::with(endpoints, self.identity(), source, request);
        let ssm_display = ssm.to_string();
        if let Some(new_ssm) = ssm.next(event, self)? {
            let new_ssm_display = new_ssm.to_string();
            // relegate state transitions staying the same to debug
            if new_ssm_display == ssm_display {
                debug!(
                    "Syncer state self transition {}",
                    new_ssm.bright_green_bold()
                );
            } else {
                info!(
                    "Syncer state transition {} -> {}",
                    ssm_display.red_bold(),
                    new_ssm.bright_green_bold()
                );
            }
            Ok(Some(new_ssm))
        } else {
            info!(
                "Syncer state machine ended {} -> {}",
                ssm_display.red_bold(),
                "End".to_string().bright_green_bold()
            );
            Ok(None)
        }
    }

    fn execute_trade_state_machine(
        &mut self,
        endpoints: &mut Endpoints,
        source: ServiceId,
        request: BusMsg,
        tsm: TradeStateMachine,
    ) -> Result<Option<TradeStateMachine>, Error> {
        let event = Event::with(endpoints, self.identity(), source, request);
        let tsm_display = tsm.to_string();
        if let Some(new_tsm) = tsm.next(event, self)? {
            let new_tsm_display = new_tsm.to_string();
            // relegate state transitions staying the same to debug
            if new_tsm_display == tsm_display {
                debug!(
                    "Trade state self transition {}",
                    new_tsm.bright_green_bold()
                );
            } else {
                info!(
                    "Trade state transition {} -> {}",
                    tsm_display.red_bold(),
                    new_tsm.bright_green_bold()
                );
            }
            Ok(Some(new_tsm))
        } else {
            info!(
                "Trade state machine ended {} -> {}",
                tsm_display.red_bold(),
                "End".to_string().bright_green_bold()
            );
            Ok(None)
        }
    }

    pub fn listen(&mut self, bind_addr: InetSocketAddr) -> Result<NodeId, Error> {
        self.services_ready()?;
        let (peer_secret_key, peer_public_key) = self.peer_keys_ready()?;
        let node_id = NodeId::from(peer_public_key);
        if self.listens.iter().any(|a| a == &bind_addr) {
            let msg = format!("Already listening on {}", &bind_addr);
            debug!("{}", &msg);
            return Ok(node_id);
        }
        info!(
            "{} for incoming peer connections on {}",
            "Starting listener".bright_blue_bold(),
            bind_addr.bright_blue_bold()
        );

        let address = bind_addr.address();
        let port = bind_addr.port().ok_or(Error::Farcaster(
>>>>>>> b2ea0632
            "listen requires the port to listen on".to_string(),
        ))?;

        debug!("Instantiating peerd...");
        let child = launch(
            "peerd",
            &[
                "--listen",
                &format!("{}", address),
                "--port",
                &port.to_string(),
                "--peer-secret-key",
                &format!("{}", peer_secret_key.display_secret()),
                "--token",
                &self.wallet_token.clone().to_string(),
            ],
        );

        // in case it can't connect wait for it to crash
        std::thread::sleep(Duration::from_secs_f32(0.1));

        // status is Some if peerd returns because it crashed
        let (child, status) = child.and_then(|mut c| c.try_wait().map(|s| (c, s)))?;
        if status.is_some() {
            return Err(Error::Peer(internet2::presentation::Error::InvalidEndpoint));
        }

        self.listens.insert(bind_addr);
        debug!("New instance of peerd launched with PID {}", child.id());
        info!(
            "Connection daemon {} for incoming peer connections on {}",
            "listens".bright_green_bold(),
            bind_addr
        );
        Ok(node_id)
    }

    pub fn connect_peer(&mut self, node_addr: &NodeAddr) -> Result<ServiceId, Error> {
        self.services_ready()?;
        let (peer_secret_key, _) = self.peer_keys_ready()?;
        if let Some(spawning_peer) = self.spawning_services.iter().find(|service| {
            if let ServiceId::Peer(registered_node_addr) = service {
                registered_node_addr.id == node_addr.id
            } else {
                false
            }
        }) {
            warn!(
                "Already spawning a connection with remote peer {}, through a spawned connection {}, but have not received Hello from it yet.",
                node_addr.id, spawning_peer
            );
            return Ok(spawning_peer.clone());
        };
        if let Some(existing_peer) = self.registered_services.iter().find(|service| {
            if let ServiceId::Peer(registered_node_addr) = service {
                registered_node_addr.id == node_addr.id
            } else {
                false
            }
        }) {
            debug!(
                "Already connected to remote peer {} through a spawned connection {}",
                node_addr.id, existing_peer
            );
            return Ok(existing_peer.clone());
        }

        debug!(
            "{} to remote peer {}",
            "Connecting".bright_blue_bold(),
            node_addr.bright_blue_italic()
        );

        // Start peerd
        let child = launch(
            "peerd",
            &[
                "--connect",
                &node_addr.to_string(),
                "--peer-secret-key",
                &format!("{}", peer_secret_key.display_secret()),
                "--token",
                &self.wallet_token.clone().to_string(),
            ],
        );

        // in case it can't connect wait for it to crash
        std::thread::sleep(Duration::from_secs_f32(0.1));

        // status is Some if peerd returns because it crashed
        let (child, status) = child.and_then(|mut c| c.try_wait().map(|s| (c, s)))?;

        if status.is_some() {
            return Err(Error::Peer(internet2::presentation::Error::InvalidEndpoint));
        }

        debug!("New instance of peerd launched with PID {}", child.id());

        self.spawning_services.insert(ServiceId::Peer(*node_addr));
        debug!("Awaiting for peerd to connect...");

        Ok(ServiceId::Peer(*node_addr))
    }

    /// Notify(forward to) the subscribed clients still online with the given request
    fn notify_subscribed_clients(
        &mut self,
        endpoints: &mut Endpoints,
        source: &ServiceId,
        request: &BusMsg,
    ) {
        // if subs exists for the source (swap_id), forward the request to every subs
        if let Some(subs) = self.progress_subscriptions.get_mut(source) {
            // if the sub is no longer reachable, i.e. the process terminated without calling
            // unsub, remove it from sub list
            subs.retain(|sub| {
                endpoints
                    .send_to(
                        ServiceBus::Rpc,
                        ServiceId::Farcasterd,
                        sub.clone(),
                        request.clone(),
                    )
                    .is_ok()
            });
        }
    }
}

pub fn syncer_up(
    spawning_services: &mut HashSet<ServiceId>,
    registered_services: &mut HashSet<ServiceId>,
    blockchain: Blockchain,
    network: Network,
    config: &Config,
) -> Result<Option<ServiceId>, Error> {
    let syncer_service = ServiceId::Syncer(blockchain, network);
    if !registered_services.contains(&syncer_service)
        && !spawning_services.contains(&syncer_service)
    {
        let mut args = vec![
            "--blockchain".to_string(),
            blockchain.to_string(),
            "--network".to_string(),
            network.to_string(),
        ];
        args.append(&mut syncer_servers_args(config, blockchain, network)?);
        info!("launching syncer with: {:?}", args);
        launch("syncerd", args)?;
        spawning_services.insert(syncer_service.clone());
    }
    if registered_services.contains(&syncer_service) {
        Ok(Some(syncer_service))
    } else {
        Ok(None)
    }
}

#[allow(clippy::too_many_arguments)]
pub fn launch_swapd(
    local_trade_role: TradeRole,
    public_offer: PublicOffer,
    swap_id: SwapId,
) -> Result<String, Error> {
    debug!("Instantiating swapd...");
    let child = launch(
        "swapd",
        &[
            swap_id.to_hex(),
            public_offer.to_string(),
            local_trade_role.to_string(),
        ],
    )?;
    let msg = format!("New instance of swapd launched with PID {}", child.id());
    debug!("{}", msg);
    debug!("Awaiting for swapd to connect...");
    Ok(msg)
}

/// Return the list of needed arguments for a syncer given a config and a network.
/// This function only register the minimal set of URLs needed for the blockchain to work.
fn syncer_servers_args(
    config: &Config,
    blockchain: Blockchain,
    net: Network,
) -> Result<Vec<String>, Error> {
    match config.get_syncer_servers(net) {
        Some(servers) => match blockchain {
            Blockchain::Bitcoin => Ok(vec![
                "--electrum-server".to_string(),
                servers.electrum_server,
            ]),
            Blockchain::Monero => {
                let mut args: Vec<String> = vec![
                    "--monero-daemon".to_string(),
                    servers.monero_daemon,
                    "--monero-rpc-wallet".to_string(),
                    servers.monero_rpc_wallet,
                ];
                args.extend(
                    servers
                        .monero_lws
                        .map_or(vec![], |v| vec!["--monero-lws".to_string(), v]),
                );
                args.extend(
                    servers
                        .monero_wallet_dir
                        .map_or(vec![], |v| vec!["--monero-wallet-dir-path".to_string(), v]),
                );
                Ok(args)
            }
        },
        None => Err(SyncerError::InvalidConfig.into()),
    }
}

pub fn launch(
    name: &str,
    args: impl IntoIterator<Item = impl AsRef<OsStr>>,
) -> io::Result<process::Child> {
    let app = Opts::command();
    let mut bin_path = std::env::current_exe().map_err(|err| {
        error!("Unable to detect binary directory: {}", err);
        err
    })?;
    bin_path.pop();

    bin_path.push(name);
    #[cfg(target_os = "windows")]
    bin_path.set_extension("exe");

    debug!(
        "Launching {} as a separate process using `{}` as binary",
        name,
        bin_path.to_string_lossy()
    );

    let mut cmd = process::Command::new(bin_path);

    // Forwarded shared options from farcasterd to launched microservices
    // Cannot use value_of directly because of default values
    let matches = app.get_matches();

    if let Some(d) = &matches.value_of("data-dir") {
        cmd.args(&["-d", d]);
    }

    if let Some(m) = &matches.value_of("msg-socket") {
        cmd.args(&["-m", m]);
    }

    if let Some(x) = &matches.value_of("ctl-socket") {
        cmd.args(&["-x", x]);
    }

    if let Some(y) = &matches.value_of("rpc-socket") {
        cmd.args(&["-R", y]);
    }

    if let Some(s) = &matches.value_of("sync-socket") {
        cmd.args(&["-S", s]);
    }

    // Forward tor proxy argument
    let parsed = Opts::parse();
    info!("tor opts: {:?}", parsed.shared.tor_proxy);
    if let Some(t) = &matches.value_of("tor-proxy") {
        cmd.args(&["-T", *t]);
    }

    // Given specialized args in launch
    cmd.args(args);

    debug!("Executing `{:?}`", cmd);
    cmd.spawn().map_err(|err| {
        error!("Error launching {}: {}", name, err);
        err
    })
}<|MERGE_RESOLUTION|>--- conflicted
+++ resolved
@@ -18,15 +18,9 @@
 use crate::bus::rpc::NodeInfo;
 use crate::bus::sync::SyncMsg;
 use crate::bus::{BusMsg, List, ServiceBus};
-<<<<<<< HEAD
 use crate::event::StateMachineExecutor;
-use crate::farcasterd::syncer_state_machine::SyncerStateMachineExecutor;
-use crate::farcasterd::trade_state_machine::TradeStateMachineExecutor;
-=======
-use crate::event::{Event, StateMachine};
-use crate::farcasterd::syncer_state_machine::SyncerStateMachine;
-use crate::farcasterd::trade_state_machine::TradeStateMachine;
->>>>>>> b2ea0632
+use crate::farcasterd::syncer_state_machine::{SyncerStateMachine, SyncerStateMachineExecutor};
+use crate::farcasterd::trade_state_machine::{TradeStateMachine, TradeStateMachineExecutor};
 use crate::farcasterd::Opts;
 use crate::syncerd::{Event as SyncerEvent, SweepSuccess, TaskId};
 use crate::{
@@ -1035,81 +1029,6 @@
         }
     }
 
-<<<<<<< HEAD
-    pub fn listen(&mut self, addr: NodeAddr, sk: SecretKey) -> Result<(), Error> {
-        let address = addr.addr.address();
-        let port = addr.addr.port().ok_or(Error::Farcaster(
-=======
-    fn execute_syncer_state_machine(
-        &mut self,
-        endpoints: &mut Endpoints,
-        source: ServiceId,
-        request: BusMsg,
-        ssm: SyncerStateMachine,
-    ) -> Result<Option<SyncerStateMachine>, Error> {
-        let event = Event::with(endpoints, self.identity(), source, request);
-        let ssm_display = ssm.to_string();
-        if let Some(new_ssm) = ssm.next(event, self)? {
-            let new_ssm_display = new_ssm.to_string();
-            // relegate state transitions staying the same to debug
-            if new_ssm_display == ssm_display {
-                debug!(
-                    "Syncer state self transition {}",
-                    new_ssm.bright_green_bold()
-                );
-            } else {
-                info!(
-                    "Syncer state transition {} -> {}",
-                    ssm_display.red_bold(),
-                    new_ssm.bright_green_bold()
-                );
-            }
-            Ok(Some(new_ssm))
-        } else {
-            info!(
-                "Syncer state machine ended {} -> {}",
-                ssm_display.red_bold(),
-                "End".to_string().bright_green_bold()
-            );
-            Ok(None)
-        }
-    }
-
-    fn execute_trade_state_machine(
-        &mut self,
-        endpoints: &mut Endpoints,
-        source: ServiceId,
-        request: BusMsg,
-        tsm: TradeStateMachine,
-    ) -> Result<Option<TradeStateMachine>, Error> {
-        let event = Event::with(endpoints, self.identity(), source, request);
-        let tsm_display = tsm.to_string();
-        if let Some(new_tsm) = tsm.next(event, self)? {
-            let new_tsm_display = new_tsm.to_string();
-            // relegate state transitions staying the same to debug
-            if new_tsm_display == tsm_display {
-                debug!(
-                    "Trade state self transition {}",
-                    new_tsm.bright_green_bold()
-                );
-            } else {
-                info!(
-                    "Trade state transition {} -> {}",
-                    tsm_display.red_bold(),
-                    new_tsm.bright_green_bold()
-                );
-            }
-            Ok(Some(new_tsm))
-        } else {
-            info!(
-                "Trade state machine ended {} -> {}",
-                tsm_display.red_bold(),
-                "End".to_string().bright_green_bold()
-            );
-            Ok(None)
-        }
-    }
-
     pub fn listen(&mut self, bind_addr: InetSocketAddr) -> Result<NodeId, Error> {
         self.services_ready()?;
         let (peer_secret_key, peer_public_key) = self.peer_keys_ready()?;
@@ -1127,7 +1046,6 @@
 
         let address = bind_addr.address();
         let port = bind_addr.port().ok_or(Error::Farcaster(
->>>>>>> b2ea0632
             "listen requires the port to listen on".to_string(),
         ))?;
 
