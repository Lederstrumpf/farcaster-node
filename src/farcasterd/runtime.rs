--- conflicted
+++ resolved
@@ -17,21 +17,28 @@
 use crate::farcasterd::runtime::request::{
     CheckpointEntry, OfferStatusSelector, ProgressEvent, SwapProgress,
 };
+use crate::farcasterd::Opts;
+use crate::rpc::request::{Failure, FailureCode, GetKeys, Msg, NodeInfo};
+use crate::rpc::{request, Request, ServiceBus};
 use crate::syncerd::{Event as SyncerEvent, SweepSuccess, TaskId};
 use crate::{
     clap::Parser,
     error::SyncerError,
     rpc::request::{
-<<<<<<< HEAD
         BitcoinFundingInfo, Keys, LaunchSwap, MoneroFundingInfo, OfferInfo, Outcome, Token,
-=======
-        BitcoinAddress, BitcoinFundingInfo, FundingInfo, Keys, LaunchSwap, MoneroAddress,
-        MoneroFundingInfo, OfferInfo, Outcome, PubOffer, Token,
->>>>>>> 29b1172b
     },
     service::Endpoints,
 };
+use crate::{Config, CtlServer, Error, LogStyle, Service, ServiceConfig, ServiceId};
+use bitcoin::{hashes::hex::ToHex, secp256k1::PublicKey, secp256k1::SecretKey};
 use clap::IntoApp;
+use farcaster_core::{
+    blockchain::{Blockchain, Network},
+    swap::SwapId,
+};
+use farcaster_core::{role::TradeRole, swap::btcxmr::PublicOffer};
+use internet2::{addr::InetSocketAddr, addr::NodeAddr, TypedEnum};
+use microservices::esb::{self, Handler};
 use request::List;
 use std::collections::VecDeque;
 use std::collections::{HashMap, HashSet};
@@ -40,36 +47,6 @@
 use std::iter::FromIterator;
 use std::process;
 use std::time::{Duration, SystemTime};
-
-<<<<<<< HEAD
-use bitcoin::{hashes::hex::ToHex, secp256k1::PublicKey, secp256k1::SecretKey};
-use internet2::{addr::InetSocketAddr, addr::NodeAddr, TypedEnum};
-=======
-use bitcoin::{
-    hashes::hex::ToHex,
-    secp256k1::{PublicKey, SecretKey},
-};
-use internet2::{
-    addr::NodeAddr,
-    addr::{InetSocketAddr, NodeId},
-    TypedEnum,
-};
->>>>>>> 29b1172b
-use microservices::esb::{self, Handler};
-
-use farcaster_core::{
-    blockchain::{Blockchain, Network},
-    swap::SwapId,
-};
-
-use crate::farcasterd::Opts;
-use crate::rpc::request::{Failure, FailureCode, GetKeys, Msg, NodeInfo};
-use crate::rpc::{request, Request, ServiceBus};
-use crate::{Config, CtlServer, Error, LogStyle, Service, ServiceConfig, ServiceId};
-
-use farcaster_core::{role::TradeRole, swap::btcxmr::PublicOffer};
-
-use std::str::FromStr;
 
 use super::syncer_state_machine::SyncerStateMachine;
 use super::trade_state_machine::TradeStateMachine;
@@ -284,69 +261,6 @@
                 trace!("Hello farcasterd from {}", source);
                 // Ignoring; this is used to set remote identity at ZMQ level
             }
-
-<<<<<<< HEAD
-=======
-            // 1st protocol message received through peer connection, and last
-            // handled by farcasterd, receiving taker commit because we are
-            // maker
-            (
-                Request::Protocol(Msg::TakerCommit(request::TakeCommit {
-                    commit: _,
-                    public_offer,
-                    swap_id,
-                })),
-                ServiceId::Peer(_),
-            ) => {
-                // public offer gets removed on LaunchSwap
-                if !self.public_offers.contains(&public_offer) {
-                    warn!(
-                        "Unknown (or already taken) offer {}, you are not the maker of that offer (or you already had a taker for it), ignoring it",
-                        &public_offer
-                    );
-                } else {
-                    trace!(
-                        "Offer {} is known, you created it previously, engaging walletd to initiate swap with taker",
-                        &public_offer
-                    );
-                    if let Some(arb_addr) = self.arb_addrs.remove(&public_offer.id()) {
-                        let btc_addr_req =
-                            Request::BitcoinAddress(BitcoinAddress(*swap_id, arb_addr));
-                        endpoints.send_to(
-                            ServiceBus::Msg,
-                            self.identity(),
-                            ServiceId::Wallet,
-                            btc_addr_req,
-                        )?;
-                    } else {
-                        error!("missing arb_addr")
-                    }
-                    if let Some(acc_addr) = self.acc_addrs.remove(&public_offer.id()) {
-                        let xmr_addr_req =
-                            Request::MoneroAddress(MoneroAddress(*swap_id, acc_addr));
-                        endpoints.send_to(
-                            ServiceBus::Msg,
-                            self.identity(),
-                            ServiceId::Wallet,
-                            xmr_addr_req,
-                        )?;
-                    } else {
-                        error!("missing acc_addr")
-                    }
-                    info!("passing request to walletd from {}", source);
-                    self.peerd_ids
-                        .insert(public_offer.offer.id(), source.clone());
-
-                    endpoints.send_to(
-                        ServiceBus::Msg,
-                        self.identity(),
-                        ServiceId::Wallet,
-                        request,
-                    )?;
-                }
-                return Ok(());
-            }
->>>>>>> 29b1172b
             _ => {
                 self.process_request_with_state_machines(request, source, endpoints)?;
             }
@@ -958,27 +872,8 @@
             (Request::RestoreCheckpoint(..), _) => Ok(Some(TradeStateMachine::StartRestore)),
             (Request::MakeOffer(..), _) => Ok(Some(TradeStateMachine::StartMaker)),
             (Request::TakeOffer(..), _) => Ok(Some(TradeStateMachine::StartTaker)),
-            (
-                Request::Protocol(Msg::TakerCommit(request::TakeCommit {
-                    public_offer: public_offer_string,
-                    ..
-                })),
-                _,
-            ) => {
-                let public_offer = PublicOffer::from_str(&public_offer_string)?;
-                Ok(self
-                    .trade_state_machines
-                    .iter()
-                    .position(|tsm| {
-                        if let Some(pub_offer) = tsm.open_offer() {
-                            pub_offer == public_offer
-                        } else {
-                            false
-                        }
-                    })
-                    .map(|pos| self.trade_state_machines.remove(pos)))
-            }
-            (Request::RevokeOffer(public_offer), _) => Ok(self
+            (Request::Protocol(Msg::TakerCommit(request::TakeCommit { public_offer, .. })), _)
+            | (Request::RevokeOffer(public_offer), _) => Ok(self
                 .trade_state_machines
                 .iter()
                 .position(|tsm| {
