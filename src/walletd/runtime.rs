--- conflicted
+++ resolved
@@ -9,15 +9,8 @@
 };
 use crate::databased::checkpoint_send;
 use crate::service::Endpoints;
-<<<<<<< HEAD
-=======
-use crate::syncerd::{SweepAddressAddendum, SweepBitcoinAddress};
-use monero::consensus::{Decodable as MoneroDecodable, Encodable as MoneroEncodable};
-use std::{collections::HashMap, convert::TryInto, io};
-
->>>>>>> 9551481e
 use crate::swapd::get_swap_id;
-use crate::syncerd::{SweepBitcoinAddress, SweepMoneroAddress};
+use crate::syncerd::{SweepAddressAddendum, SweepBitcoinAddress, SweepMoneroAddress};
 use crate::walletd::NodeSecrets;
 use crate::LogStyle;
 use crate::{CtlServer, Error, Service, ServiceConfig, ServiceId};
@@ -1506,11 +1499,7 @@
                         ServiceBus::Ctl,
                         self.identity(),
                         source,
-<<<<<<< HEAD
-                        Request::Ctl(Ctl::SweepMoneroAddress(sweep_keys)),
-=======
-                        Request::SweepAddress(SweepAddressAddendum::Monero(sweep_keys)),
->>>>>>> 9551481e
+                        Request::Ctl(Ctl::SweepAddress(SweepAddressAddendum::Monero(sweep_keys))),
                     )?;
                 }
             }
@@ -1606,11 +1595,7 @@
                         ServiceBus::Ctl,
                         self.identity(),
                         source,
-<<<<<<< HEAD
-                        Request::Ctl(Ctl::SweepMoneroAddress(sweep_keys)),
-=======
-                        Request::SweepAddress(SweepAddressAddendum::Monero(sweep_keys)),
->>>>>>> 9551481e
+                        Request::Ctl(Ctl::SweepAddress(SweepAddressAddendum::Monero(sweep_keys))),
                     )?;
                 } else {
                     error!("Call to refund transaction expects an Alice wallet");
@@ -1651,15 +1636,11 @@
                         ServiceBus::Ctl,
                         self.identity(),
                         source,
-<<<<<<< HEAD
-                        Request::Ctl(Ctl::SweepBitcoinAddress(SweepBitcoinAddress {
-=======
-                        Request::SweepAddress(SweepAddressAddendum::Bitcoin(SweepBitcoinAddress {
->>>>>>> 9551481e
+                        Request::Ctl(Ctl::SweepAddress(SweepAddressAddendum::Bitcoin(SweepBitcoinAddress {
                             source_secret_key,
                             source_address,
                             destination_address,
-                        })),
+                        }))),
                     )?;
                 } else {
                     error!("get funding key requires a bob wallet")
