--- conflicted
+++ resolved
@@ -596,19 +596,10 @@
                     ServiceBus::Ctl,
                     self.identity(),
                     source,
-<<<<<<< HEAD
-                    Request::Protocol(Msg::Reveal(
-                        RevealProof {
-                            swap_id: req_swap_id,
-                            proof: proof.expect("local proof is always Some").clone(),
-                        }
-                        .into(),
-                    )),
-=======
-                    Request::Protocol(Msg::Reveal(Reveal::Proof(
-                        (req_swap_id, proof.clone()).into(),
-                    ))),
->>>>>>> 435f6b1f
+                    Request::Protocol(Msg::Reveal(Reveal::Proof(RevealProof {
+                        swap_id: req_swap_id,
+                        proof: proof.expect("local proof is always Some").clone(),
+                    }))),
                 )?;
             }
             Request::Protocol(Msg::Reveal(Reveal::Proof(proof))) => {
@@ -678,22 +669,15 @@
                                         ServiceBus::Ctl,
                                         ServiceId::Wallet,
                                         source,
-<<<<<<< HEAD
-                                        Request::Protocol(Msg::Reveal(
+                                        Request::Protocol(Msg::Reveal(Reveal::Proof(
                                             RevealProof {
                                                 swap_id,
                                                 proof: local_params
                                                     .proof
                                                     .clone()
                                                     .expect("local proof is always Some"),
-                                            }
-                                            .into(),
-                                        )),
-=======
-                                        Request::Protocol(Msg::Reveal(Reveal::Proof(
-                                            (swap_id, local_proof.clone()).into(),
+                                            },
                                         ))),
->>>>>>> 435f6b1f
                                     )?;
                                 }
                                 // nothing to do yet, waiting for Msg
@@ -755,22 +739,13 @@
                                     // TODO: (maybe) what if the message responded to is not sent
                                     // by swapd?
                                     source.clone(),
-<<<<<<< HEAD
-                                    Request::Protocol(Msg::Reveal(
-                                        RevealProof {
-                                            swap_id,
-                                            proof: local_params
-                                                .proof
-                                                .clone()
-                                                .expect("local proof is always Some"),
-                                        }
-                                        .into(),
-                                    )),
-=======
-                                    Request::Protocol(Msg::Reveal(Reveal::Proof(
-                                        (swap_id, local_proof.clone()).into(),
-                                    ))),
->>>>>>> 435f6b1f
+                                    Request::Protocol(Msg::Reveal(Reveal::Proof(RevealProof {
+                                        swap_id,
+                                        proof: local_params
+                                            .proof
+                                            .clone()
+                                            .expect("local proof is always Some"),
+                                    }))),
                                 )?;
                             }
 
