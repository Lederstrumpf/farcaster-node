--- conflicted
+++ resolved
@@ -153,24 +153,12 @@
 pub struct FarcasterdConfig {
     /// Sets the auto-funding parameters, default to no auto-fund
     pub auto_funding: Option<AutoFundingConfig>,
-<<<<<<< HEAD
     /// Sets the bind port for potential makers
     pub bind_port: Option<u16>,
     /// Sets the bind ip for potential makers
     pub bind_ip: Option<String>,
-=======
     /// Whether checkpoints should be auto restored at start-up, or not
     pub auto_restore: Option<bool>,
-}
-
-impl Default for FarcasterdConfig {
-    fn default() -> Self {
-        FarcasterdConfig {
-            auto_funding: None,
-            auto_restore: Some(true),
-        }
-    }
->>>>>>> 91e62221
 }
 
 #[derive(Deserialize, Serialize, Debug, Clone)]
@@ -266,6 +254,8 @@
     fn default() -> Self {
         FarcasterdConfig {
             auto_funding: None,
+            // write the default config for auto-restore
+            auto_restore: Some(true),
             // write the default port and ip in the generated config
             bind_port: Some(FARCASTER_BIND_PORT),
             bind_ip: Some(FARCASTER_BIND_IP.to_string()),
