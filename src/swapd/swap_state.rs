--- conflicted
+++ resolved
@@ -2088,13 +2088,9 @@
                 ..
             },
         ))) if runtime.syncer_state.tasks.watched_txs.get(&id) == Some(&TxLabel::Punish)
-<<<<<<< HEAD
             && runtime
                 .temporal_safety
                 .final_tx(confirmations, Blockchain::Bitcoin) =>
-=======
-            && confirmations >= runtime.temporal_safety.btc_finality_thr =>
->>>>>>> e347f61a
         {
             let abort_all = Task::Abort(Abort {
                 task_target: TaskTarget::AllTasks,
