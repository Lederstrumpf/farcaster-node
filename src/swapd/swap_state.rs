// Copyright 2020-2022 Farcaster Devs & LNP/BP Standards Association
//
// Use of this source code is governed by an MIT-style
// license that can be found in the LICENSE file or at
// https://opensource.org/licenses/MIT.

use std::cmp::Ordering;

use bitcoin::{hashes::Hash, psbt::serialize::Deserialize};
use farcaster_core::{
    blockchain::Blockchain, role::SwapRole, swap::btcxmr::message::BuyProcedureSignature,
    transaction::TxLabel,
};
use microservices::esb::Handler;
use monero::ViewPair;
use strict_encoding::{StrictDecode, StrictEncode};

use crate::{
    bus::ctl::{MoneroFundingInfo, Params},
    syncerd::AddressTransaction,
};
use crate::{
    bus::{
        ctl::{CtlMsg, InitMakerSwap, InitTakerSwap},
        p2p::{Commit, PeerMsg, TakerCommit},
        BusMsg, Failure, FailureCode,
    },
    event::{Event, StateMachine},
    service::Reporter,
    syncerd::{FeeEstimation, FeeEstimations, SweepAddress, TaskAborted},
    ServiceId,
};
use crate::{
    bus::{
        ctl::{FundingInfo, Tx},
        info::InfoMsg,
    },
    swapd::{
        runtime::aggregate_xmr_spend_view,
        syncer_client::{log_tx_created, log_tx_seen},
        wallet::{HandleBuyProcedureSignatureRes, HandleRefundProcedureSignaturesRes},
    },
    syncerd::{
        Abort, Boolean, SweepSuccess, Task, TaskTarget, TransactionConfirmations,
        TransactionRetrieved,
    },
    Endpoints, Error,
};
use crate::{
    bus::{sync::SyncMsg, Outcome},
    LogStyle,
};
use crate::{swapd::wallet::HandleCoreArbitratingSetupRes, syncerd::types::Event as SyncEvent};

use super::{
    runtime::{validate_reveal, Runtime},
    wallet::Wallet,
};

/// State machine for running a swap.
///
/// State machine automaton: The states are named after the message that
/// triggers their transition. Note that the BobAbortAwaitingBitcoinSweep state
/// is not shown in the diagram, as it would overcomplicate the diagram for little gain.
/// So merely note that Bob can abort at any time before he transitions to
/// BobRefundProcedureSignatures.
///
/// ```ignore
///                           StartMaker                            StartTaker
///                               |                                     |
///                        _______|________                   __________|_________
///                       |                |                 |                    |
///                       |                |                 |                    |
///                       V                V                 V                    V
///                BobInitMaker    AliceInitMaker       BobInitTaker        AliceInitTaker
///                       |                |                 |                    |
///                       |                |                 |                    |
///                       |                |                 V                    V
///                       |                |        BobTakerMakerCommit  AliceTakerMakerCommit
///                       |                |                 |                    |
///                       |_______________ | ________________|                    |
///                               |        |                                      |
///                               |        |______________________________________|
///                               |                                   |
///                               |                                   |
///                               V                                   V
///                           BobReveal                          AliceReveal
///                               |                                   |
///                               |                                   |
///                               V                                   V
///                        BobFeeEstimated                AliceCoreArbitratingSetup
///                               |                                   |
///                               |                                   |
///                               V                                   |
///                           BobFunded                               |
///                               |                                   |_____________________
///                               |                                   |                     |
///                               V                                   V                     |
///                  BobRefundProcedureSignatures          AliceArbitratingLockFinal        |
///        _______________________|                                   |_____________________|
///       |                       |                                   |                     |
///       |                       V                                   V                     |
///       |                BobAccordantLock                    AliceAccordantLock           |
///       |_______________________|                                   |_____________________|
///       |                       |                                   |                     |
///       |                       V                                   V                     |
///       |              BobAccordantLockFinal             AliceBuyProcedureSignature       V
///       |_______________________|                                   |                AliceCancel
///       |                       |                                   |                     |
///       |                       V                                   |         ____________|
///       V                   BobBuyFinal                             |        |            |
///   BobCancel                   |                                   |        |            |
///       |                       |                                   |        |            |
///       |                       V                                   |        V            |
///       |                 BobBuySweeping                            |   AliceRefund       |
///       |                       |___________________________________|        |            |
///       |                                          |                         |            |
///       V                                          |                         V            |
///   BobRefund                                      |               AliceRefundSweeping    |
///       |                                          |                         |            |
///       |__________________________________________|_________________________|____________|
///                                                  |
///                                                  |
///                                                  V
///                                               SwapEnd
///         
/// ```

#[derive(Debug, Display, Clone, StrictDecode, StrictEncode)]
pub enum SwapStateMachine {
    /*
        Start States
    */
    // StartTaker state - transitions to AliceInitTaker or BobInitTaker on
    // request TakeSwap, or Swap End on AbortSwap. Triggers watch fee and
    // height.  Creates new taker wallet. Sends TakerCommit to the counterparty
    // peer.
    #[display("Start {0} Taker")]
    StartTaker(SwapRole),
    // StartMaker state - transition to AliceInitMaker or BobInitMaker on
    // request MakeSwap, or Swap End on AbortSwap. Triggers watch fee and
    // height.  Creates new maker wallet. Sends MakerCommit to the counterparty
    // peer.
    #[display("Start {0} Maker")]
    StartMaker(SwapRole),

    /*
        Maker States
    */
    // BobInitMaker state - transitions to BobReveal on request Reveal, or
    // Bob Awaiting Bitcoin Sweep on AbortSwap. Sends FundingInfo to
    // farcasterd, watches funding address.
    #[display("Bob Init Maker")]
    BobInitMaker(BobInitMaker),
    // AliceInitMaker state - transitions to AliceReveal on request Reveal, or Swap End
    // on AbortSwap. Sends Reveal to the counterparty peer.
    #[display("Alice Init Maker")]
    AliceInitMaker(AliceInitMaker),

    /*
        Taker States
    */
    // BobInitTaker state - transitions to BobTakerMakerCommit on request
    // MakerCommit, or BobAwaitingBitcoinSweep on AbortSwap.  Watches funding
    // address, sends Reveal to the counterparty peer.
    #[display("Bob Init Taker")]
    BobInitTaker(BobInitTaker),
    // AliceInitTaker state - transitions to AliceTakerMakerCommit on request
    // MakerCommit, or Swap End on AbortSwap.  Sends Reveal to the counterparty
    // peer.
    #[display("Alice Init Taker")]
    AliceInitTaker(AliceInitTaker),
    // BobTakerMakerCommit - transitions to BobReveal on request Reveal, or
    // BobAwaitingBitcoinSweep on request AbortSwap. Sends FundingInfo to
    // farcasterd, watches funding address.
    #[display("Bob Taker Maker Commit")]
    BobTakerMakerCommit(BobTakerMakerCommit),
    // AliceTakerMakerCommit - transitions to AliceReveal on request Reveal, or
    // SwapEnd on request AbortSwap.
    #[display("Alice Taker Maker Commit")]
    AliceTakerMakerCommit(AliceTakerMakerCommit),

    /*
        Bob Happy Path States
    */
    // BobReveal state - transitions to BobFeeEstimated on event FeeEstimation,
    // or Bob AwaitingBitcoinSweep on request AbortSwap or in case of incorrect
    // funding amount. Sends FundingCompleted to Farcasterd, Reveal to
    // counterparty peer, watches Lock, Cancel and Refund, checkpoints the Bob
    // pre Lock state, and sends the CoreArbitratingSetup to the counterparty
    // peer.
    #[display("Bob Reveal")]
    BobReveal(BobReveal),
    // BobFeeEstimated state - transitions to BobFunded on event AddressTransaction
    // or BobAbortAwaitingBitcoinSweep on request AbortSwap or in case of incorrect
    // funding amount.
    #[display("Bob Fee Estimated")]
    BobFeeEstimated(BobFeeEstimated),
    // BobFunded state - transitions to BobRefundProcedureSignatures on request
    // RefundProcedureSignatures or BobAbortAwaitingBitcoinSweep on request AbortSwap.
    // Broadcasts Lock, watches AccLock, watches Buy, checkpoints the Bob pre
    // Buy state.
    #[display("Bob Funded")]
    BobFunded(BobFunded),
    // BobRefundProcedureSignatures state - transitions to BobAccordantLock on event
    // AddressTransaction, or BobCanceled on event TransactionConfirmations.
    // Watches Monero transaction, aborts Monero AddressTransaction task.
    #[display("Bob Refund Procedure Signatures")]
    BobRefundProcedureSignatures(BobRefundProcedureSignatures),
    // BobAccordantLock state - transitions to BobAccordantLockFinal on event
    // TransactionConfirmations, or BobCanceled on event
    // TransactionConfirmations. Sends BuyProcedureSignature to counterparty
    // peer.
    #[display("Bob Accordant Lock")]
    BobAccordantLock(BobAccordantLock),
    // BobAccordantLockFinal state - transitions to BobAccordantFinal on event
    // TransactionConfirmations, BobBuyFinal on event TransactionRetrieved, or
    // BobCanceled on event TransactionConfirmations. Retrieves Buy transaction.
    #[display("Bob Accordant Lock Final")]
    BobAccordantLockFinal(BobAccordantLockFinal),
    // BobBuyFinal state - transitions to BobBuySweeping on event
    // TransactionConfirmations. Sends sweep Monero to Monero syncer.
    #[display("Bob Buy Final")]
    BobBuyFinal(SweepAddress),
    // BobBuySweeping state - transitions to SwapEnd on request SweepSuccess.
    // Cleans up remaining swap data and report to Farcasterd.
    #[display("Bob Buy Sweeping")]
    BobBuySweeping,

    /*
        Bob Cancel States
    */
    // BobCanceled state - transitions to BobCancelFinal on event
    // TransactionConfirmations. Broadcasts the Refund transaction.
    #[display("Bob Cancel")]
    BobCanceled,
    // BobCancelFinal state - transitions to SwapEnd on event
    // AddressTransaction. Cleans up remaining swap data and report to
    // Farcasterd.
    #[display("Bob Cancel Final")]
    BobCancelFinal,

    /*
        Bob Abort State
    */
    // BobAbortAwaitingBitcoinSweep state - transitions to SwapEnd on event
    // SweepSuccess. Cleans up remaning swap data and report to Farcasterd.
    #[display("Bob Abort Awaiting Bitcoin Sweep")]
    BobAbortAwaitingBitcoinSweep,

    /*
        Alice Happy Path States
    */
    // AliceReveal state - transitions to AliceCoreArbitratingSetup on message
    // CoreArbitratingSetup, or SwapEnd on request AbortSwap. Watches Lock,
    // Cancel, and Refund transactions, checkpoints Alice pre Lock Bob. Sends
    // the RefundProcedureSignature message to the counterparty peer.
    #[display("Alice Reveal")]
    AliceReveal(AliceReveal),
    // AliceCoreArbitratingSetup state - transitions to
    // AliceArbitratingLockFinal on event TransactionConfirmations, or
    // AliceCanceled on event TransactionConfirmations. Watches Monero funding
    // address.
    #[display("Alice Core Arbitrating Setup")]
    AliceCoreArbitratingSetup(AliceCoreArbitratingSetup),
    // AliceArbitratingLockFinal state - transitions to AliceAccordantLock on
    // event AddressTransaction, to AliceCoreArbitratingSetup on event Empty and
    // TransactionConfirmations, or to AliceCanceled on
    // TransactionConfirmations. Completes Funding, watches Monero transaction,
    // aborts watch address.
    #[display("Alice Arbitrating Lock Final")]
    AliceArbitratingLockFinal(AliceArbitratingLockFinal),
    // AliceAccordantLock state - transitions to AliceBuyProcedureSignature on
    // message BuyProcedureSignature, or to AliceCanceled on
    // TransactionConfirmations. Broadcasts Buy transaction, checkpoints Alice
    // pre Buy.
    #[display("Alice Accordant Lock")]
    AliceAccordantLock(AliceAccordantLock),
    // AliceBuyProcedureSignature state - transitions to SwapEnd on event
    // TransactionConfirmations. Cleans up remaining swap data and report to
    // Farcasterd.
    #[display("Alice Buy Procedure Signature")]
    AliceBuyProcedureSignature,

    /*
        Alice Cancel States
    */
    // AliceCanceled state - transitions to AliceRefund or SwapEnd on event
    // TransactionConfirmations. Broadcasts punish transaction or retrieves
    // Refund transaction.
    #[display("Alice Cancel")]
    AliceCanceled(AliceCanceled),
    // AliceRefund state - transitions to AliceRefundSweeping on event
    // TransactionConfirmations. Submits sweep Monero address task.
    #[display("Alice Refund")]
    AliceRefund(SweepAddress),
    // AliceRefundSweeping state - transitions to SwapEnd on event SweepSuccess.
    // Cleans up remaining swap data and reports to Farcasterd.
    #[display("Alice Refund Sweeping")]
    AliceRefundSweeping,

    // End state
    #[display("Swap End: {0}")]
    SwapEnd(Outcome),
}

#[derive(Clone, Debug, StrictEncode, StrictDecode)]
pub struct BobInitMaker {
    local_params: Params,
    remote_commit: Commit,
    wallet: Wallet,
}

#[derive(Clone, Debug, StrictEncode, StrictDecode)]
pub struct AliceInitMaker {
    local_params: Params,
    remote_commit: Commit,
    wallet: Wallet,
}

#[derive(Clone, Debug, StrictEncode, StrictDecode)]
pub struct BobInitTaker {
    local_params: Params,
    wallet: Wallet,
}

#[derive(Clone, Debug, StrictEncode, StrictDecode)]
pub struct AliceInitTaker {
    local_params: Params,
    wallet: Wallet,
}

#[derive(Clone, Debug, StrictEncode, StrictDecode)]
pub struct AliceTakerMakerCommit {
    local_params: Params,
    remote_commit: Commit,
    wallet: Wallet,
}

#[derive(Clone, Debug, StrictEncode, StrictDecode)]
pub struct BobTakerMakerCommit {
    local_params: Params,
    remote_commit: Commit,
    wallet: Wallet,
}

#[derive(Clone, Debug, StrictEncode, StrictDecode)]
pub struct BobReveal {
    local_params: Params,
    remote_params: Params,
    wallet: Wallet,
}

#[derive(Clone, Debug, StrictEncode, StrictDecode)]
pub struct AliceReveal {
    local_params: Params,
    remote_params: Params,
    wallet: Wallet,
}

#[derive(Clone, Debug, StrictEncode, StrictDecode)]
pub struct BobFeeEstimated {
    local_params: Params,
    required_funding_amount: bitcoin::Amount,
    remote_params: Params,
    wallet: Wallet,
}

#[derive(Clone, Debug, StrictEncode, StrictDecode)]
pub struct BobFunded {
    local_params: Params,
    remote_params: Params,
    wallet: Wallet,
}

#[derive(Clone, Debug, StrictEncode, StrictDecode)]
pub struct AliceCoreArbitratingSetup {
    local_params: Params,
    remote_params: Params,
    wallet: Wallet,
}

#[derive(Clone, Debug, StrictEncode, StrictDecode)]
pub struct BobRefundProcedureSignatures {
    local_params: Params,
    remote_params: Params,
    wallet: Wallet,
    buy_procedure_signature: BuyProcedureSignature,
}

#[derive(Clone, Debug, StrictEncode, StrictDecode)]
pub struct AliceArbitratingLockFinal {
    wallet: Wallet,
    funding_info: MoneroFundingInfo,
    required_funding_amount: monero::Amount,
}

#[derive(Clone, Debug, StrictEncode, StrictDecode)]
pub struct BobAccordantLock {
    local_params: Params,
    remote_params: Params,
    wallet: Wallet,
    buy_procedure_signature: BuyProcedureSignature,
}

#[derive(Clone, Debug, StrictEncode, StrictDecode)]
pub struct AliceAccordantLock {
    wallet: Wallet,
}

#[derive(Clone, Debug, StrictEncode, StrictDecode)]
pub struct BobAccordantLockFinal {
    local_params: Params,
    remote_params: Params,
    wallet: Wallet,
}

#[derive(Clone, Debug, StrictEncode, StrictDecode)]
pub struct AliceCanceled {
    wallet: Wallet,
}

impl StateMachine<Runtime, Error> for SwapStateMachine {
    fn next(self, event: Event, runtime: &mut Runtime) -> Result<Option<Self>, Error> {
        runtime.log_debug(format!(
            "Checking event request {} from {} for state transition",
            event.request, event.source
        ));
        match self {
            SwapStateMachine::StartTaker(swap_role) => {
                attempt_transition_to_init_taker(event, runtime, swap_role)
            }
            SwapStateMachine::StartMaker(swap_role) => {
                attempt_transition_to_init_maker(event, runtime, swap_role)
            }

            SwapStateMachine::BobInitTaker(bob_init_taker) => {
                try_bob_init_taker_to_bob_taker_maker_commit(event, runtime, bob_init_taker)
            }
            SwapStateMachine::AliceInitTaker(alice_init_taker) => {
                try_alice_init_taker_to_alice_taker_maker_commit(event, runtime, alice_init_taker)
            }

            SwapStateMachine::BobTakerMakerCommit(bob_taker_maker_commit) => {
                try_bob_taker_maker_commit_to_bob_reveal(event, runtime, bob_taker_maker_commit)
            }
            SwapStateMachine::AliceTakerMakerCommit(alice_taker_maker_commit) => {
                try_alice_taker_maker_commit_to_alice_reveal(
                    event,
                    runtime,
                    alice_taker_maker_commit,
                )
            }
            SwapStateMachine::BobInitMaker(bob_init_maker) => {
                try_bob_init_maker_to_bob_reveal(event, runtime, bob_init_maker)
            }
            SwapStateMachine::AliceInitMaker(alice_init_maker) => {
                try_alice_init_maker_to_alice_reveal(event, runtime, alice_init_maker)
            }

            SwapStateMachine::BobReveal(bob_reveal) => {
                try_bob_reveal_to_bob_fee_estimated(event, runtime, bob_reveal)
            }
            SwapStateMachine::BobFeeEstimated(bob_fee_estimated) => {
                try_bob_fee_estimated_to_bob_funded(event, runtime, bob_fee_estimated)
            }
            SwapStateMachine::BobFunded(bob_funded) => {
                try_bob_funded_to_bob_refund_procedure_signature(event, runtime, bob_funded)
            }
            SwapStateMachine::BobRefundProcedureSignatures(bob_refund_procedure_signatures) => {
                try_bob_refund_procedure_signatures_to_bob_accordant_lock(
                    event,
                    runtime,
                    bob_refund_procedure_signatures,
                )
            }
            SwapStateMachine::BobAccordantLock(bob_accordant_lock) => {
                try_bob_accordant_lock_to_bob_accordant_lock_final(
                    event,
                    runtime,
                    bob_accordant_lock,
                )
            }
            SwapStateMachine::BobAccordantLockFinal(bob_accordant_lock_final) => {
                try_bob_accordant_lock_final_to_bob_buy_final(
                    event,
                    runtime,
                    bob_accordant_lock_final,
                )
            }
            SwapStateMachine::BobBuyFinal(task) => {
                try_bob_buy_final_to_bob_buy_sweeping(event, runtime, task)
            }
            SwapStateMachine::BobBuySweeping => try_bob_buy_sweeping_to_swap_end(event, runtime),

            SwapStateMachine::BobCanceled => try_bob_canceled_to_bob_cancel_final(event, runtime),
            SwapStateMachine::BobCancelFinal => try_bob_cancel_final_to_swap_end(event, runtime),

            SwapStateMachine::BobAbortAwaitingBitcoinSweep => {
                try_awaiting_sweep_to_swap_end(event, runtime)
            }

            SwapStateMachine::AliceReveal(alice_reveal) => {
                try_alice_reveal_to_alice_core_arbitrating_setup(event, runtime, alice_reveal)
            }
            SwapStateMachine::AliceCoreArbitratingSetup(alice_core_arbitrating_setup) => {
                try_alice_core_arbitrating_setup_to_alice_arbitrating_lock_final(
                    event,
                    runtime,
                    alice_core_arbitrating_setup,
                )
            }
            SwapStateMachine::AliceArbitratingLockFinal(alice_arbitrating_lock_final) => {
                try_alice_arbitrating_lock_final_to_alice_accordant_lock(
                    event,
                    runtime,
                    alice_arbitrating_lock_final,
                )
            }
            SwapStateMachine::AliceAccordantLock(alice_accordant_lock) => {
                try_alice_accordant_lock_to_alice_buy_procedure_signature(
                    event,
                    runtime,
                    alice_accordant_lock,
                )
            }
            SwapStateMachine::AliceBuyProcedureSignature => {
                try_alice_buy_procedure_signature_to_swap_end(event, runtime)
            }

            SwapStateMachine::AliceCanceled(alice_canceled) => {
                try_alice_canceled_to_alice_refund_or_alice_punish(event, runtime, alice_canceled)
            }
            SwapStateMachine::AliceRefund(sweep_address) => {
                try_alice_refund_to_alice_refund_sweeping(event, runtime, sweep_address)
            }
            SwapStateMachine::AliceRefundSweeping => {
                try_alice_refund_sweeping_to_swap_end(event, runtime)
            }
            SwapStateMachine::SwapEnd(_) => Ok(None),
        }
    }

    fn name(&self) -> String {
        "Swap State Machine".to_string()
    }
}

pub struct SwapStateMachineExecutor {}
impl SwapStateMachineExecutor {
    pub fn execute(
        runtime: &mut Runtime,
        endpoints: &mut Endpoints,
        source: ServiceId,
        request: BusMsg,
        sm: SwapStateMachine,
    ) -> Result<Option<SwapStateMachine>, Error> {
        let request_str = request.to_string();
        let event = Event::with(endpoints, runtime.identity(), source, request);
        let sm_display = sm.to_string();
        let sm_name = sm.name();
        if let Some(new_sm) = sm.next(event, runtime)? {
            let new_sm_display = new_sm.to_string();
            // relegate state transitions staying the same to debug
            if new_sm_display == sm_display {
                runtime.log_info(format!(
                    "{} state self transition {}",
                    sm_name,
                    new_sm.bright_green_bold()
                ));
            } else {
                runtime.log_info(format!(
                    "{} state transition {} -> {}",
                    sm_name,
                    sm_display.red_bold(),
                    new_sm.bright_green_bold()
                ));
            }
            Ok(Some(new_sm))
        } else {
            runtime.log_debug(format!(
                "{} no state change for request {}",
                sm_name, request_str
            ));
            Ok(None)
        }
    }
}

fn attempt_transition_to_init_taker(
    event: Event,
    runtime: &mut Runtime,
    swap_role: SwapRole,
) -> Result<Option<SwapStateMachine>, Error> {
    match event.request {
        BusMsg::Ctl(CtlMsg::TakeSwap(InitTakerSwap {
            ref peerd,
            ref report_to,
            swap_id,
            ref key_manager,
            ref target_bitcoin_address,
            target_monero_address,
        })) => {
            if ServiceId::Swap(swap_id) != runtime.identity {
                runtime.log_error(format!(
                    "This swapd instance is not reponsible for swap_id {}",
                    swap_id
                ));
                return Ok(None);
            };
            // start watching block height changes
            runtime
                .syncer_state
                .watch_height(event.endpoints, Blockchain::Bitcoin)?;
            runtime
                .syncer_state
                .watch_height(event.endpoints, Blockchain::Monero)?;
            runtime.peer_service = peerd.clone();
            if let ServiceId::Peer(0, _) = runtime.peer_service {
                runtime.connected = false;
            } else {
                runtime.connected = true;
            }
            runtime.enquirer = Some(report_to.clone());
            let wallet = Wallet::new_taker(
                event.endpoints,
                runtime.deal.clone(),
                target_bitcoin_address.clone(),
                target_monero_address,
                key_manager.0.clone(),
                swap_id,
            )?;
            let local_params = wallet.local_params();
            let local_commit = runtime
                .taker_commit(event.endpoints, local_params.clone())
                .map_err(|err| {
                    runtime.log_error(&err);
                    runtime.report_failure(
                        event.endpoints,
                        Failure {
                            code: FailureCode::Unknown,
                            info: err.to_string(),
                        },
                    )
                })?;
            let take_swap = TakerCommit {
                commit: local_commit,
                deal: runtime.deal.clone(),
            };
            // send taker commit message to counter-party
            runtime.send_peer(event.endpoints, PeerMsg::TakerCommit(take_swap))?;
            match swap_role {
                SwapRole::Bob => Ok(Some(SwapStateMachine::BobInitTaker(BobInitTaker {
                    local_params,
                    wallet,
                }))),
                SwapRole::Alice => Ok(Some(SwapStateMachine::AliceInitTaker(AliceInitTaker {
                    local_params,
                    wallet,
                }))),
            }
        }
        BusMsg::Ctl(CtlMsg::AbortSwap) => handle_abort_swap(event, runtime),
        _ => Ok(None),
    }
}

fn attempt_transition_to_init_maker(
    event: Event,
    runtime: &mut Runtime,
    swap_role: SwapRole,
) -> Result<Option<SwapStateMachine>, Error> {
    match event.request.clone() {
        BusMsg::Ctl(CtlMsg::MakeSwap(InitMakerSwap {
            peerd,
            report_to,
            key_manager,
            swap_id,
            target_bitcoin_address,
            target_monero_address,
            commit: remote_commit,
        })) => {
            // start watching block height changes
            runtime
                .syncer_state
                .watch_height(event.endpoints, Blockchain::Bitcoin)?;
            runtime
                .syncer_state
                .watch_height(event.endpoints, Blockchain::Monero)?;
            let wallet = Wallet::new_maker(
                event.endpoints,
                runtime.deal.clone(),
                target_bitcoin_address,
                target_monero_address,
                key_manager.0,
                swap_id,
                remote_commit.clone(),
            )?;
            let local_params = wallet.local_params();
            runtime.peer_service = peerd;
            if runtime.peer_service != ServiceId::Loopback {
                runtime.connected = true;
            }
            runtime.enquirer = Some(report_to);
            let local_commit = runtime
                .maker_commit(event.endpoints, swap_id, local_params.clone())
                .map_err(|err| {
                    runtime.report_failure(
                        event.endpoints,
                        Failure {
                            code: FailureCode::Unknown,
                            info: err.to_string(),
                        },
                    )
                })?;
            // send maker commit message to counter-party
            runtime.log_trace(format!("sending peer MakerCommit msg {}", &local_commit));
            runtime.send_peer(event.endpoints, PeerMsg::MakerCommit(local_commit))?;
            match swap_role {
                SwapRole::Bob => Ok(Some(SwapStateMachine::BobInitMaker(BobInitMaker {
                    local_params,
                    remote_commit,
                    wallet,
                }))),
                SwapRole::Alice => Ok(Some(SwapStateMachine::AliceInitMaker(AliceInitMaker {
                    local_params,
                    remote_commit,
                    wallet,
                }))),
            }
        }
        BusMsg::Ctl(CtlMsg::AbortSwap) => handle_abort_swap(event, runtime),
        _ => Ok(None),
    }
}

fn try_bob_init_taker_to_bob_taker_maker_commit(
    event: Event,
    runtime: &mut Runtime,
    bob_init_taker: BobInitTaker,
) -> Result<Option<SwapStateMachine>, Error> {
    let BobInitTaker {
        local_params,
        mut wallet,
    } = bob_init_taker;
    match event.request.clone() {
        BusMsg::P2p(PeerMsg::DealNotFound(_)) => {
            runtime.log_error(format!(
                "Taken deal {} was not found by the maker, aborting this swap.",
                runtime.deal.id().swap_id(),
            ));
            // just cancel the swap, no additional logic required
            handle_bob_abort_swap(event, runtime, wallet)
        }
        BusMsg::P2p(PeerMsg::MakerCommit(remote_commit)) => {
            runtime.log_debug("Received remote maker commitment");
            let reveal = wallet.handle_maker_commit(remote_commit.clone(), runtime.swap_id)?;
            runtime.log_debug("Wallet handled maker commit and produced reveal");
            runtime.send_peer(event.endpoints, PeerMsg::Reveal(reveal))?;
            runtime.log_trace("Sent reveal peer message to peerd");
            Ok(Some(SwapStateMachine::BobTakerMakerCommit(
                BobTakerMakerCommit {
                    local_params,
                    wallet,
                    remote_commit,
                },
            )))
        }
        BusMsg::Ctl(CtlMsg::AbortSwap) => handle_bob_abort_swap(event, runtime, wallet),
        _ => Ok(None),
    }
}

fn try_alice_init_taker_to_alice_taker_maker_commit(
    event: Event,
    runtime: &mut Runtime,
    bob_init_taker: AliceInitTaker,
) -> Result<Option<SwapStateMachine>, Error> {
    let AliceInitTaker {
        local_params,
        mut wallet,
    } = bob_init_taker;
    match event.request {
        BusMsg::P2p(PeerMsg::DealNotFound(_)) => {
            runtime.log_error(format!(
                "Taken deal {} was not found by the maker, aborting this swap.",
                runtime.deal.id().swap_id(),
            ));
            // just cancel the swap, no additional logic required
            handle_abort_swap(event, runtime)
        }
        BusMsg::P2p(PeerMsg::MakerCommit(remote_commit)) => {
            runtime.log_debug("Received remote maker commitment");
            let reveal = wallet.handle_maker_commit(remote_commit.clone(), runtime.swap_id)?;
            runtime.log_debug("Wallet handled maker commit and produced reveal");
            runtime.send_peer(event.endpoints, PeerMsg::Reveal(reveal))?;
            runtime.log_info("Sent reveal peer message to peerd");
            Ok(Some(SwapStateMachine::AliceTakerMakerCommit(
                AliceTakerMakerCommit {
                    local_params,
                    wallet,
                    remote_commit,
                },
            )))
        }
        BusMsg::Ctl(CtlMsg::AbortSwap) => handle_abort_swap(event, runtime),
        _ => Ok(None),
    }
}

fn try_bob_taker_maker_commit_to_bob_reveal(
    event: Event,
    runtime: &mut Runtime,
    bob_taker_maker_commit: BobTakerMakerCommit,
) -> Result<Option<SwapStateMachine>, Error> {
    let BobTakerMakerCommit {
        local_params,
        remote_commit,
        wallet,
    } = bob_taker_maker_commit;
    attempt_transition_to_bob_reveal(event, runtime, local_params, remote_commit, wallet)
}

fn try_alice_taker_maker_commit_to_alice_reveal(
    event: Event,
    runtime: &mut Runtime,
    alice_taker_maker_commit: AliceTakerMakerCommit,
) -> Result<Option<SwapStateMachine>, Error> {
    let AliceTakerMakerCommit {
        local_params,
        remote_commit,
        wallet,
    } = alice_taker_maker_commit;
    attempt_transition_to_alice_reveal(event, runtime, local_params, remote_commit, wallet)
}

fn try_bob_init_maker_to_bob_reveal(
    event: Event,
    runtime: &mut Runtime,
    bob_init_maker: BobInitMaker,
) -> Result<Option<SwapStateMachine>, Error> {
    let BobInitMaker {
        local_params,
        remote_commit,
        wallet,
    } = bob_init_maker;
    attempt_transition_to_bob_reveal(event, runtime, local_params, remote_commit, wallet)
}

fn try_alice_init_maker_to_alice_reveal(
    event: Event,
    runtime: &mut Runtime,
    alice_init_maker: AliceInitMaker,
) -> Result<Option<SwapStateMachine>, Error> {
    let AliceInitMaker {
        local_params,
        remote_commit,
        wallet,
    } = alice_init_maker;
    attempt_transition_to_alice_reveal(event, runtime, local_params, remote_commit, wallet)
}

fn try_bob_reveal_to_bob_fee_estimated(
    mut event: Event,
    runtime: &mut Runtime,
    bob_reveal: BobReveal,
) -> Result<Option<SwapStateMachine>, Error> {
    let BobReveal {
        local_params,
        remote_params,
        wallet,
    } = bob_reveal;
    match &event.request {
        BusMsg::Sync(SyncMsg::Event(SyncEvent::FeeEstimation(FeeEstimation {
            fee_estimations:
                FeeEstimations::BitcoinFeeEstimation {
                    high_priority_sats_per_kvbyte,
                    ..
                },
            ..
        }))) => {
            // FIXME handle low priority as well
            runtime.log_info(format!("Fee: {} sat/kvB", high_priority_sats_per_kvbyte));
            runtime.log_debug("Sending funding info to farcasterd");
            let funding_address = wallet
                .funding_address()
                .expect("Am Bob, so have funding address");
            let required_funding_amount = runtime.ask_bob_to_fund(
                *high_priority_sats_per_kvbyte,
                funding_address.clone(),
                event.endpoints,
            )?;

            runtime.log_debug(format!("Watch arbitrating funding {}", funding_address));
            let watch_addr_task = runtime
                .syncer_state
                .watch_addr_btc(funding_address, TxLabel::Funding);
            event.send_sync_service(
                runtime.syncer_state.bitcoin_syncer(),
                SyncMsg::Task(watch_addr_task),
            )?;
            Ok(Some(SwapStateMachine::BobFeeEstimated(BobFeeEstimated {
                local_params,
                remote_params,
                wallet,
                required_funding_amount,
            })))
        }
        BusMsg::Ctl(CtlMsg::AbortSwap) => handle_bob_abort_swap(event, runtime, wallet),
        _ => Ok(None),
    }
}

fn try_bob_fee_estimated_to_bob_funded(
    mut event: Event,
    runtime: &mut Runtime,
    bob_reveal: BobFeeEstimated,
) -> Result<Option<SwapStateMachine>, Error> {
    let BobFeeEstimated {
        local_params,
        remote_params,
        mut wallet,
        required_funding_amount,
    } = bob_reveal;
    match &event.request {
        BusMsg::Sync(SyncMsg::Event(SyncEvent::AddressTransaction(AddressTransaction {
            id,
            amount,
            tx,
            ..
        }))) if runtime.syncer_state.tasks.watched_addrs.get(id) == Some(&TxLabel::Funding)
            && runtime.syncer_state.awaiting_funding =>
        {
            let tx = bitcoin::Transaction::deserialize(
                &tx.iter().flatten().copied().collect::<Vec<u8>>(),
            )?;
            runtime.log_info(format!(
                "Received AddressTransaction, processing tx {}",
                &tx.txid().tx_hash()
            ));
            log_tx_seen(runtime.swap_id, &TxLabel::Funding, &tx.txid().into());
            runtime.syncer_state.awaiting_funding = false;
            // If the bitcoin amount does not match the expected funding amount, abort the swap
            let amount = bitcoin::Amount::from_sat(*amount);
            // Abort the swap in case of bad funding amount
            if amount != required_funding_amount {
                // incorrect funding, start aborting procedure
                let msg = format!("Incorrect amount funded. Required: {}, Funded: {}. Do not fund this swap anymore, will abort and atttempt to sweep the Bitcoin to the provided address.", amount, required_funding_amount);
                runtime.log_error(&msg);
                runtime.report_progress_message(event.endpoints, msg)?;
                return handle_bob_abort_swap(event, runtime, wallet);
            } else {
                // funding completed, amount is correct
                event.send_ctl_service(
                    ServiceId::Farcasterd,
                    CtlMsg::FundingCompleted(Blockchain::Bitcoin),
                )?;
            }

            // process tx with wallet
            wallet.process_funding_tx(Tx::Funding(tx), runtime.swap_id)?;
            let core_arb_setup = wallet.create_core_arb(runtime.swap_id)?;

            // register a watch task for arb lock, cancel, and refund
            for (&tx, tx_label) in [
                &core_arb_setup.lock,
                &core_arb_setup.cancel,
                &core_arb_setup.refund,
            ]
            .iter()
            .zip([TxLabel::Lock, TxLabel::Cancel, TxLabel::Refund])
            {
                runtime.log_debug(format!("register watch {} tx", tx_label.label()));
                let txid = tx.clone().extract_tx().txid();
                let task = runtime.syncer_state.watch_tx_btc(txid, tx_label);
                event.send_sync_service(
                    runtime.syncer_state.bitcoin_syncer(),
                    SyncMsg::Task(task),
                )?;
            }

            // Set the monero address creation height for Bob before setting the first checkpoint
            if runtime.acc_lock_height_lower_bound.is_none() {
                runtime.acc_lock_height_lower_bound =
                    Some(runtime.temporal_safety.block_height_reorg_lower_bound(
                        Blockchain::Monero,
                        runtime.syncer_state.height(Blockchain::Monero),
                    ));
            }

            // checkpoint swap pre lock bob
            runtime.log_debug("checkpointing bob pre lock state");
            // transition to new state
            let new_ssm = SwapStateMachine::BobFunded(BobFunded {
                local_params,
                remote_params,
                wallet,
            });
            runtime.checkpoint_state(
                event.endpoints,
                Some(PeerMsg::CoreArbitratingSetup(core_arb_setup.clone())),
                new_ssm.clone(),
            )?;

            // send the message to counter-party
            runtime.log_debug("sending core arb setup to peer");
            runtime.send_peer(
                event.endpoints,
                PeerMsg::CoreArbitratingSetup(core_arb_setup),
            )?;
            Ok(Some(new_ssm))
        }
        BusMsg::Ctl(CtlMsg::AbortSwap) => handle_bob_abort_swap(event, runtime, wallet),
        _ => Ok(None),
    }
}

fn try_bob_funded_to_bob_refund_procedure_signature(
    mut event: Event,
    runtime: &mut Runtime,
    bob_funded: BobFunded,
) -> Result<Option<SwapStateMachine>, Error> {
    let BobFunded {
        local_params,
        remote_params,
        mut wallet,
    } = bob_funded;
    match &event.request {
        BusMsg::P2p(PeerMsg::RefundProcedureSignatures(refund_proc)) => {
            runtime.log_debug("Processing refund proc sig with wallet.");
            let HandleRefundProcedureSignaturesRes {
                buy_procedure_signature,
                lock_tx,
                cancel_tx,
                refund_tx,
            } = wallet.handle_refund_procedure_signatures(refund_proc.clone(), runtime.swap_id)?;
            // Process and broadcast lock tx
            log_tx_created(runtime.swap_id, TxLabel::Lock);
            // Process params, aggregate and watch xmr address
            if let (Params::Bob(bob_params), Params::Alice(alice_params)) =
                (&local_params, &remote_params)
            {
                let (spend, view) = aggregate_xmr_spend_view(alice_params, bob_params);
                let address = monero::Address::from_viewpair(
                    runtime.syncer_state.network.into(),
                    &ViewPair { spend, view },
                );
                let txlabel = TxLabel::AccLock;
<<<<<<< HEAD
                let task = runtime.syncer_state.watch_addr_xmr(
                    spend,
                    view,
                    txlabel,
                    runtime.acc_lock_height_lower_bound.unwrap_or_else(|| {
                        runtime.temporal_safety.block_height_reorg_lower_bound(
                            Blockchain::Monero,
                            runtime.syncer_state.height(Blockchain::Monero),
                        )
                    }),
                );
=======
                let task = runtime
                    .syncer_state
                    .watch_addr_xmr(address, view, txlabel, None);
>>>>>>> cdfb1499
                event
                    .send_sync_service(runtime.syncer_state.monero_syncer(), SyncMsg::Task(task))?
            } else {
                runtime
                    .log_error("On Bob state, but local params not Bob or remote params not Alice");
            }
            // Handle Cancel and Refund transaction
            log_tx_created(runtime.swap_id, TxLabel::Cancel);
            log_tx_created(runtime.swap_id, TxLabel::Refund);
            runtime.txs.insert(TxLabel::Cancel, cancel_tx);
            runtime.txs.insert(TxLabel::Refund, refund_tx);
            // register a watch task for buy tx.
            // registration performed now already to ensure it's present in checkpoint.
            runtime.log_debug("register watch buy tx task");
            let buy_tx = buy_procedure_signature.buy.clone().extract_tx();
            let task = runtime
                .syncer_state
                .watch_tx_btc(buy_tx.txid(), TxLabel::Buy);
            event.send_sync_service(runtime.syncer_state.bitcoin_syncer(), SyncMsg::Task(task))?;
            // Checkpoint BobRefundProcedureSignatures
            let new_ssm =
                SwapStateMachine::BobRefundProcedureSignatures(BobRefundProcedureSignatures {
                    local_params,
                    remote_params,
                    wallet,
                    buy_procedure_signature,
                });
            runtime.log_debug("Checkpointing bob refund signature swapd state.");
            // manually add lock_tx to pending broadcasts to ensure it's checkpointed
            runtime
                .syncer_state
                .broadcast(lock_tx.clone(), TxLabel::Lock);
            runtime.checkpoint_state(event.endpoints, None, new_ssm.clone())?;
            runtime.broadcast(lock_tx, TxLabel::Lock, event.endpoints)?;
            Ok(Some(new_ssm))
        }
        BusMsg::Ctl(CtlMsg::AbortSwap) => handle_bob_abort_swap(event, runtime, wallet),
        _ => Ok(None),
    }
}

fn try_bob_refund_procedure_signatures_to_bob_accordant_lock(
    mut event: Event,
    runtime: &mut Runtime,
    bob_refund_procedure_signatures: BobRefundProcedureSignatures,
) -> Result<Option<SwapStateMachine>, Error> {
    let BobRefundProcedureSignatures {
        local_params,
        remote_params,
        wallet,
        buy_procedure_signature,
    } = bob_refund_procedure_signatures;
    match &event.request {
        BusMsg::Sync(SyncMsg::Event(SyncEvent::AddressTransaction(AddressTransaction {
            id,
            hash,
            amount,
            block: _,
            tx: _,
            incoming,
        }))) if runtime.syncer_state.tasks.watched_addrs.contains_key(id)
            && runtime.syncer_state.is_watched_addr(&TxLabel::AccLock)
            && runtime.syncer_state.tasks.watched_addrs.get(id) == Some(&TxLabel::AccLock)
            && *incoming =>
        {
            let amount = monero::Amount::from_pico(*amount);
            if amount < runtime.deal.parameters.accordant_amount {
                runtime.log_warn(format!(
                    "Not enough monero locked: expected {}, found {}",
                    runtime.deal.parameters.accordant_amount, amount
                ));
                return Ok(None);
            }
            if let Some(tx_label) = runtime.syncer_state.tasks.watched_addrs.remove(id) {
                let abort_task = runtime.syncer_state.abort_task(*id);
                let watch_tx = runtime.syncer_state.watch_tx_xmr(*hash, tx_label);
                event.send_sync_service(
                    runtime.syncer_state.monero_syncer(),
                    SyncMsg::Task(watch_tx),
                )?;
                event.send_sync_service(
                    runtime.syncer_state.monero_syncer(),
                    SyncMsg::Task(abort_task),
                )?;
            }
            Ok(Some(SwapStateMachine::BobAccordantLock(BobAccordantLock {
                local_params,
                remote_params,
                wallet,
                buy_procedure_signature,
            })))
        }
        _ => handle_bob_swap_interrupt_after_lock(event, runtime),
    }
}

fn try_bob_accordant_lock_to_bob_accordant_lock_final(
    event: Event,
    runtime: &mut Runtime,
    bob_accordant_lock: BobAccordantLock,
) -> Result<Option<SwapStateMachine>, Error> {
    let BobAccordantLock {
        local_params,
        remote_params,
        wallet,
        buy_procedure_signature,
    } = bob_accordant_lock;
    match event.request {
        BusMsg::Sync(SyncMsg::Event(SyncEvent::TransactionConfirmations(
            TransactionConfirmations {
                id,
                confirmations: Some(confirmations),
                ..
            },
        ))) if runtime
            .temporal_safety
            .final_tx(confirmations, Blockchain::Monero)
            && runtime.syncer_state.tasks.watched_txs.get(&id) == Some(&TxLabel::AccLock) =>
        {
            runtime.send_peer(
                event.endpoints,
                PeerMsg::BuyProcedureSignature(buy_procedure_signature),
            )?;
            Ok(Some(SwapStateMachine::BobAccordantLockFinal(
                BobAccordantLockFinal {
                    local_params,
                    remote_params,
                    wallet,
                },
            )))
        }
        _ => handle_bob_swap_interrupt_after_lock(event, runtime),
    }
}

fn try_bob_accordant_lock_final_to_bob_buy_final(
    mut event: Event,
    runtime: &mut Runtime,
    bob_accordant_lock_final: BobAccordantLockFinal,
) -> Result<Option<SwapStateMachine>, Error> {
    let BobAccordantLockFinal {
        local_params,
        remote_params,
        mut wallet,
    } = bob_accordant_lock_final;
    match event.request {
        BusMsg::Sync(SyncMsg::Event(SyncEvent::TransactionConfirmations(
            TransactionConfirmations {
                id,
                confirmations: Some(confirmations),
                ..
            },
        ))) if runtime
            .temporal_safety
            .final_tx(confirmations, Blockchain::Bitcoin)
            && runtime.syncer_state.tasks.watched_txs.get(&id) == Some(&TxLabel::Buy)
            && runtime.syncer_state.tasks.txids.contains_key(&TxLabel::Buy) =>
        {
            runtime.log_warn(
                "Peerd might crash, just ignore it, counterparty closed \
                    connection, because they are done with the swap, but you don't need it anymore either!"
            );
            let (txlabel, txid) = runtime
                .syncer_state
                .tasks
                .txids
                .remove_entry(&TxLabel::Buy)
                .unwrap();
            let task = runtime.syncer_state.retrieve_tx_btc(txid.into(), txlabel);
            event.send_sync_service(runtime.syncer_state.bitcoin_syncer(), SyncMsg::Task(task))?;
            Ok(Some(SwapStateMachine::BobAccordantLockFinal(
                BobAccordantLockFinal {
                    local_params,
                    remote_params,
                    wallet,
                },
            )))
        }
        BusMsg::Sync(SyncMsg::Event(SyncEvent::TransactionRetrieved(TransactionRetrieved {
            id,
            tx: Some(tx),
        }))) if matches!(
            runtime.syncer_state.tasks.retrieving_txs.remove(&id),
            Some(TxLabel::Buy)
        ) =>
        {
            log_tx_seen(runtime.swap_id, &TxLabel::Buy, &tx.txid().into());
            let sweep_xmr = wallet.process_buy_tx(
                tx,
                event.endpoints,
                runtime.swap_id,
                runtime.acc_lock_height_lower_bound,
            )?;
            let task = runtime.syncer_state.sweep_xmr(sweep_xmr.clone(), true);
            let sweep_address = if let Task::SweepAddress(sweep_address) = task {
                sweep_address
            } else {
                return Ok(None);
            };
            runtime.log_monero_maturity(sweep_xmr.destination_address);
            Ok(Some(SwapStateMachine::BobBuyFinal(sweep_address)))
        }
        _ => handle_bob_swap_interrupt_after_lock(event, runtime),
    }
}

fn try_bob_buy_final_to_bob_buy_sweeping(
    mut event: Event,
    runtime: &mut Runtime,
    task: SweepAddress,
) -> Result<Option<SwapStateMachine>, Error> {
    match event.request {
        BusMsg::Sync(SyncMsg::Event(SyncEvent::TransactionConfirmations(
            TransactionConfirmations {
                confirmations: Some(confirmations),
                ..
            },
        ))) if confirmations >= runtime.temporal_safety.sweep_monero_thr => {
            // safe cast
            let request = SyncMsg::Task(Task::SweepAddress(task));
            runtime.log_info(format!(
                "Monero are spendable now (height {}), sweeping ephemeral wallet",
                runtime.syncer_state.monero_height.label()
            ));
            event.send_sync_service(runtime.syncer_state.monero_syncer(), request)?;
            Ok(Some(SwapStateMachine::BobBuySweeping))
        }
        _ => Ok(None),
    }
}

fn try_bob_cancel_final_to_swap_end(
    mut event: Event,
    runtime: &mut Runtime,
) -> Result<Option<SwapStateMachine>, Error> {
    match event.request {
        BusMsg::Sync(SyncMsg::Event(SyncEvent::TransactionConfirmations(
            TransactionConfirmations {
                id,
                confirmations: Some(confirmations),
                ..
            },
        ))) if runtime
            .temporal_safety
            .final_tx(confirmations, Blockchain::Bitcoin) =>
        {
            match runtime.syncer_state.tasks.watched_txs.get(&id) {
                Some(&TxLabel::Refund) => {
                    let abort_all = Task::Abort(Abort {
                        task_target: TaskTarget::AllTasks,
                        respond: Boolean::False,
                    });
                    event.send_sync_service(
                        runtime.syncer_state.monero_syncer(),
                        SyncMsg::Task(abort_all.clone()),
                    )?;
                    event.send_sync_service(
                        runtime.syncer_state.bitcoin_syncer(),
                        SyncMsg::Task(abort_all),
                    )?;
                    // remove txs to invalidate outdated states
                    runtime.txs.remove(&TxLabel::Cancel);
                    runtime.txs.remove(&TxLabel::Refund);
                    runtime.txs.remove(&TxLabel::Buy);
                    runtime.txs.remove(&TxLabel::Punish);
                    // send swap outcome to farcasterd
                    Ok(Some(SwapStateMachine::SwapEnd(Outcome::FailureRefund)))
                }
                Some(&TxLabel::Punish) => {
                    let abort_all = Task::Abort(Abort {
                        task_target: TaskTarget::AllTasks,
                        respond: Boolean::False,
                    });
                    event.send_sync_service(
                        runtime.syncer_state.monero_syncer(),
                        SyncMsg::Task(abort_all.clone()),
                    )?;
                    event.send_sync_service(
                        runtime.syncer_state.bitcoin_syncer(),
                        SyncMsg::Task(abort_all),
                    )?;
                    // remove txs to invalidate outdated states
                    runtime.txs.remove(&TxLabel::Cancel);
                    runtime.txs.remove(&TxLabel::Refund);
                    runtime.txs.remove(&TxLabel::Buy);
                    Ok(Some(SwapStateMachine::SwapEnd(Outcome::FailurePunish)))
                }
                _ => Ok(None),
            }
        }

        BusMsg::Sync(SyncMsg::Event(SyncEvent::AddressTransaction(AddressTransaction {
            id,
            ref hash,
            incoming,
            ..
        }))) if runtime.syncer_state.tasks.watched_addrs.get(&id) == Some(&TxLabel::Cancel)
            && !incoming =>
        {
            let txid = bitcoin::Txid::from_slice(hash)?;
            let tasks = &runtime.syncer_state.tasks.txids;
            debug_assert!(tasks.get(&TxLabel::Refund).is_some());
            if Some(&txid) != tasks.get(&TxLabel::Refund)
                && Some(&txid) != tasks.get(&TxLabel::Punish)
            {
                let watch_punish_task = runtime.syncer_state.watch_tx_btc(txid, TxLabel::Punish);
                event.send_sync_service(
                    runtime.syncer_state.bitcoin_syncer(),
                    SyncMsg::Task(watch_punish_task),
                )?;
            }
            Ok(None)
        }

        _ => Ok(None),
    }
}

fn try_bob_canceled_to_bob_cancel_final(
    event: Event,
    runtime: &mut Runtime,
) -> Result<Option<SwapStateMachine>, Error> {
    match event.request {
        // If Cancel Broadcast failed, then we need to go into Buy
        BusMsg::Sync(SyncMsg::Event(SyncEvent::TransactionConfirmations(
            TransactionConfirmations {
                id,
                confirmations: Some(confirmations),
                ..
            },
        ))) if runtime
            .temporal_safety
            .final_tx(confirmations, Blockchain::Bitcoin)
            && runtime.syncer_state.tasks.watched_txs.get(&id) == Some(&TxLabel::Cancel)
            && runtime.txs.contains_key(&TxLabel::Refund) =>
        {
            runtime.log_trace("Bob publishes refund tx");
            if !runtime.temporal_safety.safe_refund(confirmations) {
                runtime.log_warn("Publishing refund tx, but we might already have been punished");
            }
            let (tx_label, refund_tx) = runtime.txs.remove_entry(&TxLabel::Refund).unwrap();
            runtime.broadcast(refund_tx, tx_label, event.endpoints)?;
            Ok(Some(SwapStateMachine::BobCancelFinal))
        }
        _ => Ok(None),
    }
}

fn try_awaiting_sweep_to_swap_end(
    mut event: Event,
    runtime: &mut Runtime,
) -> Result<Option<SwapStateMachine>, Error> {
    match event.request {
        BusMsg::Sync(SyncMsg::Event(SyncEvent::TaskAborted(TaskAborted { ref id, .. })))
            if id.len() == 1 && runtime.syncer_state.tasks.sweeping_addr == Some(id[0]) =>
        {
            event.send_client_ctl(
                ServiceId::Farcasterd,
                CtlMsg::FundingCanceled(Blockchain::Bitcoin),
            )?;
            runtime.log_info("Aborted swap.");
            Ok(Some(SwapStateMachine::SwapEnd(Outcome::FailureAbort)))
        }

        BusMsg::Sync(SyncMsg::Event(SyncEvent::SweepSuccess(SweepSuccess { id, .. })))
            if runtime.syncer_state.tasks.sweeping_addr == Some(id) =>
        {
            event.send_client_ctl(
                ServiceId::Farcasterd,
                CtlMsg::FundingCanceled(Blockchain::Bitcoin),
            )?;
            runtime.log_info("Aborted swap.");
            Ok(Some(SwapStateMachine::SwapEnd(Outcome::FailureAbort)))
        }
        _ => Ok(None),
    }
}

fn try_alice_reveal_to_alice_core_arbitrating_setup(
    mut event: Event,
    runtime: &mut Runtime,
    alice_reveal: AliceReveal,
) -> Result<Option<SwapStateMachine>, Error> {
    let AliceReveal {
        local_params,
        remote_params,
        mut wallet,
    } = alice_reveal;
    match event.request.clone() {
        BusMsg::P2p(PeerMsg::CoreArbitratingSetup(setup)) => {
            // register a watch task for arb lock, cancel, and refund
            for (&tx, tx_label) in [&setup.lock, &setup.cancel, &setup.refund].iter().zip([
                TxLabel::Lock,
                TxLabel::Cancel,
                TxLabel::Refund,
            ]) {
                runtime.log_debug(format!("Register watch {} tx", tx_label));
                let txid = tx.clone().extract_tx().txid();
                let task = runtime.syncer_state.watch_tx_btc(txid, tx_label);
                event.send_sync_service(
                    runtime.syncer_state.bitcoin_syncer(),
                    SyncMsg::Task(task),
                )?;
            }
            // handle the core arbitrating setup message with the wallet
            runtime.log_debug("Handling core arb setup with wallet");
            let HandleCoreArbitratingSetupRes {
                refund_procedure_signatures,
                cancel_tx,
                punish_tx,
            } = wallet.handle_core_arbitrating_setup(setup, runtime.swap_id)?;
            // handle Cancel and Punish transactions
            log_tx_created(runtime.swap_id, TxLabel::Cancel);
            runtime.txs.insert(TxLabel::Cancel, cancel_tx);
            log_tx_created(runtime.swap_id, TxLabel::Punish);
            runtime.txs.insert(TxLabel::Punish, punish_tx);
            // checkpoint alice pre lock bob
            let new_ssm = SwapStateMachine::AliceCoreArbitratingSetup(AliceCoreArbitratingSetup {
                local_params,
                remote_params,
                wallet,
            });
            runtime.log_debug("checkpointing alice pre lock state");
            runtime.checkpoint_state(
                event.endpoints,
                Some(PeerMsg::RefundProcedureSignatures(
                    refund_procedure_signatures.clone(),
                )),
                new_ssm.clone(),
            )?;
            // send refund procedure signature message to counter-party
            runtime.log_debug("sending refund proc sig to peer");
            runtime.send_peer(
                event.endpoints,
                PeerMsg::RefundProcedureSignatures(refund_procedure_signatures),
            )?;
            Ok(Some(new_ssm))
        }
        BusMsg::Ctl(CtlMsg::AbortSwap) => handle_abort_swap(event, runtime),
        _ => Ok(None),
    }
}

fn try_alice_core_arbitrating_setup_to_alice_arbitrating_lock_final(
    mut event: Event,
    runtime: &mut Runtime,
    alice_core_arbitrating_setup: AliceCoreArbitratingSetup,
) -> Result<Option<SwapStateMachine>, Error> {
    let AliceCoreArbitratingSetup {
        local_params,
        remote_params,
        wallet,
    } = alice_core_arbitrating_setup;
    match event.request {
        BusMsg::Sync(SyncMsg::Event(SyncEvent::TransactionConfirmations(
            TransactionConfirmations {
                id,
                confirmations: Some(confirmations),
                ..
            },
        ))) if runtime
            .temporal_safety
            .final_tx(confirmations, Blockchain::Bitcoin)
            && runtime.syncer_state.tasks.watched_txs.get(&id) == Some(&TxLabel::Lock) =>
        {
            // TODO: implement state management here?
            if let (Params::Alice(alice_params), Params::Bob(bob_params)) =
                (&local_params, &remote_params)
            {
                let (spend, view) = aggregate_xmr_spend_view(alice_params, bob_params);
                // Set the monero address creation height for Alice right after the first aggregation
                if runtime.acc_lock_height_lower_bound.is_none() {
                    runtime.acc_lock_height_lower_bound =
                        Some(runtime.temporal_safety.block_height_reorg_lower_bound(
                            Blockchain::Monero,
                            runtime.syncer_state.height(Blockchain::Monero),
                        ));
                }
                let viewpair = ViewPair { spend, view };
                let address =
                    monero::Address::from_viewpair(runtime.syncer_state.network.into(), &viewpair);
                let swap_id = runtime.swap_id();
                let amount = runtime.deal.parameters.accordant_amount;
                let funding_info = MoneroFundingInfo {
                    swap_id,
                    address,
                    amount,
                };
                let txlabel = TxLabel::AccLock;
                let watch_addr_task = runtime.syncer_state.watch_addr_xmr(
                    address,
                    view,
                    txlabel,
                    runtime.acc_lock_height_lower_bound.unwrap_or_else(|| {
                        runtime.temporal_safety.block_height_reorg_lower_bound(
                            Blockchain::Monero,
                            runtime.syncer_state.height(Blockchain::Monero),
                        )
                    }),
                );
                event.send_sync_service(
                    runtime.syncer_state.monero_syncer(),
                    SyncMsg::Task(watch_addr_task),
                )?;
                Ok(Some(SwapStateMachine::AliceArbitratingLockFinal(
                    AliceArbitratingLockFinal {
                        wallet,
                        required_funding_amount: amount,
                        funding_info,
                    },
                )))
            } else {
                runtime.log_error("local_params not Alice or remote_params not Bob on state Alice");
                Ok(None)
            }
        }
        _ => handle_alice_swap_interrupt_after_lock(event, runtime, wallet),
    }
}

fn try_alice_arbitrating_lock_final_to_alice_accordant_lock(
    mut event: Event,
    runtime: &mut Runtime,
    alice_arbitrating_lock_final: AliceArbitratingLockFinal,
) -> Result<Option<SwapStateMachine>, Error> {
    let AliceArbitratingLockFinal {
        wallet,
        funding_info,
        required_funding_amount,
    } = alice_arbitrating_lock_final;
    match event.request {
        BusMsg::Sync(SyncMsg::Event(SyncEvent::Empty(id)))
            if runtime.syncer_state.tasks.watched_addrs.get(&id) == Some(&TxLabel::AccLock) =>
        {
            runtime.log_info(format!(
                "Send {} to {}",
                funding_info.amount.bright_green_bold(),
                funding_info.address.addr(),
            ));
            runtime.syncer_state.awaiting_funding = true;
            if let Some(enquirer) = runtime.enquirer.clone() {
                event.send_ctl_service(
                    enquirer,
                    CtlMsg::FundingInfo(FundingInfo::Monero(funding_info.clone())),
                )?;
            }
            Ok(Some(SwapStateMachine::AliceArbitratingLockFinal(
                AliceArbitratingLockFinal {
                    wallet,
                    funding_info,
                    required_funding_amount,
                },
            )))
        }

        // warn user about funding if we're close to cancel becoming valid,
        // and remain in AliceArbitratingLockFinal state
        BusMsg::Sync(SyncMsg::Event(SyncEvent::TransactionConfirmations(
            TransactionConfirmations {
                id,
                confirmations: Some(confirmations),
                ..
            },
        ))) if runtime
            .temporal_safety
            .final_tx(confirmations, Blockchain::Bitcoin)
            && runtime.syncer_state.tasks.watched_txs.get(&id) == Some(&TxLabel::Lock)
            && runtime
                .temporal_safety
                .stop_funding_before_cancel(confirmations)
            && runtime.syncer_state.awaiting_funding =>
        {
            runtime.log_warn("Alice, the swap may be cancelled soon. Do not fund anymore");
            event.complete_ctl_service(
                ServiceId::Farcasterd,
                CtlMsg::FundingCanceled(Blockchain::Monero),
            )?;
            runtime.syncer_state.awaiting_funding = false;
            Ok(Some(SwapStateMachine::AliceArbitratingLockFinal(
                AliceArbitratingLockFinal {
                    wallet,
                    funding_info,
                    required_funding_amount,
                },
            )))
        }

        BusMsg::Sync(SyncMsg::Event(SyncEvent::AddressTransaction(AddressTransaction {
            id,
            ref hash,
            amount,
            ref block,
            ref tx,
            incoming,
        }))) if runtime.syncer_state.tasks.watched_addrs.get(&id) == Some(&TxLabel::AccLock)
            && incoming =>
        {
            runtime.log_debug(format!(
                "Event details: {} {:?} {} {:?} {:?}",
                id, hash, amount, block, tx
            ));
            let txlabel = TxLabel::AccLock;
            let task = runtime.syncer_state.watch_tx_xmr(*hash, txlabel);
            if runtime.syncer_state.awaiting_funding {
                event.send_ctl_service(
                    ServiceId::Farcasterd,
                    CtlMsg::FundingCompleted(Blockchain::Monero),
                )?;
                runtime.syncer_state.awaiting_funding = false;
            }
            event.send_sync_service(runtime.syncer_state.monero_syncer(), SyncMsg::Task(task))?;
            if runtime
                .syncer_state
                .tasks
                .watched_addrs
                .remove(&id)
                .is_some()
            {
                let abort_task = runtime.syncer_state.abort_task(id);
                event.send_sync_service(
                    runtime.syncer_state.monero_syncer(),
                    SyncMsg::Task(abort_task),
                )?;
            }

            match amount.cmp(&required_funding_amount.as_pico()) {
                // Underfunding
                Ordering::Less => {
                    // Alice still views underfunding as valid in the hope that Bob still passes her BuyProcSig
                    let msg = format!(
                                    "Too small amount funded. Required: {}, Funded: {}. Do not fund this swap anymore, will attempt to refund.",
                                    required_funding_amount,
                                    monero::Amount::from_pico(amount)
                                );
                    runtime.log_error(&msg);
                    runtime.report_progress_message(event.endpoints, msg)?;
                }
                // Overfunding
                Ordering::Greater => {
                    // Alice overfunded. To ensure that she does not publish the buy transaction
                    // if Bob gives her the BuySig, go straight to AliceCanceled
                    let msg = format!(
                                    "Too big amount funded. Required: {}, Funded: {}. Do not fund this swap anymore, will attempt to refund.",
                                    required_funding_amount,
                                    monero::Amount::from_pico(amount)
                                );
                    runtime.log_error(&msg);
                    runtime.report_progress_message(event.endpoints, msg)?;
                    // Alice moves on to AliceCanceled despite not broadcasting the cancel transaction.
                    return Ok(Some(SwapStateMachine::AliceCanceled(AliceCanceled {
                        wallet,
                    })));
                }
                // Funding Exact
                Ordering::Equal => {}
            }

            Ok(Some(SwapStateMachine::AliceAccordantLock(
                AliceAccordantLock { wallet },
            )))
        }
        _ => handle_alice_swap_interrupt_after_lock(event, runtime, wallet),
    }
}

fn try_alice_accordant_lock_to_alice_buy_procedure_signature(
    mut event: Event,
    runtime: &mut Runtime,
    alice_accordant_lock: AliceAccordantLock,
) -> Result<Option<SwapStateMachine>, Error> {
    let AliceAccordantLock { mut wallet } = alice_accordant_lock;

    match event.request.clone() {
        BusMsg::P2p(PeerMsg::BuyProcedureSignature(buy_procedure_signature)) => {
            // register a watch task for buy
            runtime.log_debug("Registering watch buy tx task");
            let txid = buy_procedure_signature.buy.clone().extract_tx().txid();
            let task = runtime.syncer_state.watch_tx_btc(txid, TxLabel::Buy);
            event.send_sync_service(runtime.syncer_state.bitcoin_syncer(), SyncMsg::Task(task))?;
            // Handle the received buy procedure signature message with the wallet
            runtime.log_debug("Handling buy procedure signature with wallet");
            let HandleBuyProcedureSignatureRes { cancel_tx, buy_tx } =
                wallet.handle_buy_procedure_signature(buy_procedure_signature, runtime.swap_id)?;

            // Handle Cancel and Buy transactions
            log_tx_created(runtime.swap_id, TxLabel::Cancel);
            log_tx_created(runtime.swap_id, TxLabel::Buy);

            // Insert transactions into the runtime
            runtime.txs.insert(TxLabel::Cancel, cancel_tx.clone());
            runtime.txs.insert(TxLabel::Buy, buy_tx.clone());

            // Check if we should cancel the swap
            if let Some(SyncMsg::Event(SyncEvent::TransactionConfirmations(
                TransactionConfirmations {
                    confirmations: Some(confirmations),
                    ..
                },
            ))) = runtime.syncer_state.lock_tx_confs.clone()
            {
                if runtime.temporal_safety.valid_cancel(confirmations) {
                    runtime.broadcast(cancel_tx, TxLabel::Cancel, event.endpoints)?;
                    return Ok(Some(SwapStateMachine::AliceCanceled(AliceCanceled {
                        wallet,
                    })));
                }
            }

            // Broadcast the Buy transaction
            runtime.broadcast(buy_tx, TxLabel::Buy, event.endpoints)?;

            // checkpoint swap alice pre buy
            let new_ssm = SwapStateMachine::AliceBuyProcedureSignature;
            runtime.log_debug("checkpointing alice pre buy swapd state");
            runtime.checkpoint_state(event.endpoints, None, new_ssm.clone())?;
            Ok(Some(new_ssm))
        }
        _ => handle_alice_swap_interrupt_after_lock(event, runtime, wallet),
    }
}

fn try_alice_buy_procedure_signature_to_swap_end(
    mut event: Event,
    runtime: &mut Runtime,
) -> Result<Option<SwapStateMachine>, Error> {
    match event.request {
        BusMsg::Sync(SyncMsg::Event(SyncEvent::TransactionConfirmations(
            TransactionConfirmations {
                id,
                confirmations: Some(confirmations),
                ..
            },
        ))) if runtime
            .temporal_safety
            .final_tx(confirmations, Blockchain::Bitcoin)
            && runtime.syncer_state.tasks.watched_txs.get(&id) == Some(&TxLabel::Buy) =>
        {
            let abort_all = Task::Abort(Abort {
                task_target: TaskTarget::AllTasks,
                respond: Boolean::False,
            });
            event.send_sync_service(
                runtime.syncer_state.monero_syncer(),
                SyncMsg::Task(abort_all.clone()),
            )?;
            event.send_sync_service(
                runtime.syncer_state.bitcoin_syncer(),
                SyncMsg::Task(abort_all),
            )?;
            runtime.txs.remove(&TxLabel::Cancel);
            runtime.txs.remove(&TxLabel::Punish);
            Ok(Some(SwapStateMachine::SwapEnd(Outcome::SuccessSwap)))
        }
        _ => Ok(None),
    }
}

fn try_alice_canceled_to_alice_refund_or_alice_punish(
    mut event: Event,
    runtime: &mut Runtime,
    alice_canceled: AliceCanceled,
) -> Result<Option<SwapStateMachine>, Error> {
    let AliceCanceled { mut wallet } = alice_canceled;
    match event.request {
        BusMsg::Sync(SyncMsg::Event(SyncEvent::TransactionConfirmations(
            TransactionConfirmations {
                id,
                confirmations: Some(confirmations),
                ..
            },
        ))) if runtime
            .temporal_safety
            .final_tx(confirmations, Blockchain::Bitcoin) =>
        {
            let txlabel = runtime.syncer_state.tasks.watched_txs.get(&id);
            match txlabel {
                // if Alice sees the refund transaction, she subscribes to the address
                Some(TxLabel::Refund)
                    if runtime
                        .syncer_state
                        .tasks
                        .txids
                        .contains_key(&TxLabel::Refund) =>
                {
                    runtime.log_debug("Subscribe Refund address task");
                    let (txlabel, txid) = runtime
                        .syncer_state
                        .tasks
                        .txids
                        .remove_entry(&TxLabel::Refund)
                        .unwrap();
                    let task = runtime.syncer_state.retrieve_tx_btc(txid.into(), txlabel);
                    event.send_sync_service(
                        runtime.syncer_state.bitcoin_syncer(),
                        SyncMsg::Task(task),
                    )?;
                    Ok(Some(SwapStateMachine::AliceCanceled(AliceCanceled {
                        wallet,
                    })))
                }
                Some(TxLabel::Cancel)
                    if runtime.temporal_safety.valid_punish(confirmations)
                        && runtime.txs.contains_key(&TxLabel::Punish) =>
                {
                    runtime.log_debug("Publishing punish tx");
                    let (tx_label, punish_tx) = runtime.txs.remove_entry(&TxLabel::Punish).unwrap();
                    // syncer's watch punish tx task
                    let txid = punish_tx.txid();
                    let task = runtime.syncer_state.watch_tx_btc(txid, tx_label);
                    event.send_sync_service(
                        runtime.syncer_state.bitcoin_syncer(),
                        SyncMsg::Task(task),
                    )?;
                    runtime.broadcast(punish_tx, tx_label, event.endpoints)?;
                    Ok(Some(SwapStateMachine::AliceCanceled(AliceCanceled {
                        wallet,
                    })))
                }
                Some(TxLabel::Punish) => {
                    let abort_all = Task::Abort(Abort {
                        task_target: TaskTarget::AllTasks,
                        respond: Boolean::False,
                    });
                    event.send_sync_service(
                        runtime.syncer_state.monero_syncer(),
                        SyncMsg::Task(abort_all.clone()),
                    )?;
                    event.send_sync_service(
                        runtime.syncer_state.bitcoin_syncer(),
                        SyncMsg::Task(abort_all),
                    )?;
                    // remove txs to invalidate outdated states
                    runtime.txs.remove(&TxLabel::Cancel);
                    runtime.txs.remove(&TxLabel::Refund);
                    runtime.txs.remove(&TxLabel::Buy);
                    runtime.txs.remove(&TxLabel::Punish);
                    let outcome = Outcome::FailurePunish;
                    Ok(Some(SwapStateMachine::SwapEnd(outcome)))
                }

                // hit this path if Alice overfunded, moved on to AliceCanceled,
                // but could not broadcast cancel yet since not available,
                // so broadcast if available now
                // Note that this will also broadcast if Bob broadcasted cancel,
                // which is fine
                Some(TxLabel::Lock)
                    if runtime.temporal_safety.valid_cancel(confirmations)
                        && runtime.txs.contains_key(&TxLabel::Cancel) =>
                {
                    runtime.log_debug("Publishing cancel tx");
                    let (tx_label, cancel_tx) = runtime.txs.remove_entry(&TxLabel::Cancel).unwrap();
                    // syncer's watch cancel tx task
                    let txid = cancel_tx.txid();
                    let task = runtime.syncer_state.watch_tx_btc(txid, tx_label);
                    event.send_sync_service(
                        runtime.syncer_state.bitcoin_syncer(),
                        SyncMsg::Task(task),
                    )?;
                    runtime.broadcast(cancel_tx, tx_label, event.endpoints)?;
                    Ok(Some(SwapStateMachine::AliceCanceled(AliceCanceled {
                        wallet,
                    })))
                }
                _ => Ok(None),
            }
        }

        BusMsg::Sync(SyncMsg::Event(SyncEvent::TransactionRetrieved(TransactionRetrieved {
            id,
            tx: Some(ref tx),
        }))) if matches!(
            runtime.syncer_state.tasks.retrieving_txs.get(&id),
            Some(TxLabel::Refund)
        ) =>
        {
            let txlabel = runtime
                .syncer_state
                .tasks
                .retrieving_txs
                .remove(&id)
                .unwrap();
            log_tx_seen(runtime.swap_id, &txlabel, &tx.txid().into());
            let sweep_xmr = wallet.process_refund_tx(
                event.endpoints,
                tx.clone(),
                runtime.swap_id,
                runtime.acc_lock_height_lower_bound,
            )?;
            // Check if we already registered the lock transaction, if so, initiate sweeping procedure
            runtime.log_debug(format!("{:?}", runtime.syncer_state.confirmations));
            if runtime
                .syncer_state
                .confirmations
                .get(&TxLabel::AccLock)
                .is_some()
            {
                let task = runtime.syncer_state.sweep_xmr(sweep_xmr.clone(), true);
                let sweep_address = if let Task::SweepAddress(sweep_address) = task {
                    sweep_address
                } else {
                    return Ok(None);
                };
                runtime.log_monero_maturity(sweep_xmr.destination_address);
                runtime.log_warn(
                    "Peerd might crash, just ignore it, counterparty closed \
                        connection but you don't need it anymore!",
                );
                Ok(Some(SwapStateMachine::AliceRefund(sweep_address)))
            } else {
                if runtime.syncer_state.awaiting_funding {
                    runtime.log_warn(
                        "FundingCompleted never emitted, emitting it now to clean up farcasterd",
                    );
                    runtime.syncer_state.awaiting_funding = false;
                    event.send_ctl_service(
                        ServiceId::Farcasterd,
                        CtlMsg::FundingCompleted(Blockchain::Monero),
                    )?;
                }
                let abort_all = Task::Abort(Abort {
                    task_target: TaskTarget::AllTasks,
                    respond: Boolean::False,
                });
                event.send_sync_service(
                    runtime.syncer_state.monero_syncer(),
                    SyncMsg::Task(abort_all.clone()),
                )?;
                event.send_sync_service(
                    runtime.syncer_state.bitcoin_syncer(),
                    SyncMsg::Task(abort_all),
                )?;
                // remove txs to invalidate outdated states
                runtime.txs.remove(&TxLabel::Cancel);
                runtime.txs.remove(&TxLabel::Refund);
                runtime.txs.remove(&TxLabel::Buy);
                runtime.txs.remove(&TxLabel::Punish);
                Ok(Some(SwapStateMachine::SwapEnd(Outcome::FailureRefund)))
            }
        }
        _ => Ok(None),
    }
}

fn try_alice_refund_to_alice_refund_sweeping(
    mut event: Event,
    runtime: &mut Runtime,
    sweep_address: SweepAddress,
) -> Result<Option<SwapStateMachine>, Error> {
    match event.request {
        BusMsg::Sync(SyncMsg::Event(SyncEvent::TransactionConfirmations(
            TransactionConfirmations {
                confirmations: Some(confirmations),
                ..
            },
        ))) if confirmations >= runtime.temporal_safety.sweep_monero_thr => {
            runtime.log_info(format!(
                "Monero are spendable now (height {}), sweeping ephemeral wallet",
                runtime.syncer_state.monero_height.label(),
            ));
            event.send_sync_service(
                runtime.syncer_state.monero_syncer(),
                SyncMsg::Task(Task::SweepAddress(sweep_address)),
            )?;
            Ok(Some(SwapStateMachine::AliceRefundSweeping))
        }
        _ => Ok(None),
    }
}

fn try_alice_refund_sweeping_to_swap_end(
    mut event: Event,
    runtime: &mut Runtime,
) -> Result<Option<SwapStateMachine>, Error> {
    match event.request {
        BusMsg::Sync(SyncMsg::Event(SyncEvent::SweepSuccess(SweepSuccess { id, .. })))
            if runtime.syncer_state.tasks.sweeping_addr == Some(id) =>
        {
            if runtime.syncer_state.awaiting_funding {
                runtime.log_warn(
                    "FundingCompleted never emitted, but not possible to sweep \
                        monero without passing through funding completed: \
                        emitting it now to clean up farcasterd",
                );
                runtime.syncer_state.awaiting_funding = false;
                event.send_ctl_service(
                    ServiceId::Farcasterd,
                    CtlMsg::FundingCompleted(Blockchain::Monero),
                )?;
            }
            let abort_all = Task::Abort(Abort {
                task_target: TaskTarget::AllTasks,
                respond: Boolean::False,
            });
            event.send_sync_service(
                runtime.syncer_state.monero_syncer(),
                SyncMsg::Task(abort_all.clone()),
            )?;
            event.send_sync_service(
                runtime.syncer_state.bitcoin_syncer(),
                SyncMsg::Task(abort_all),
            )?;
            // remove txs to invalidate outdated states
            runtime.txs.remove(&TxLabel::Cancel);
            runtime.txs.remove(&TxLabel::Refund);
            runtime.txs.remove(&TxLabel::Buy);
            runtime.txs.remove(&TxLabel::Punish);
            Ok(Some(SwapStateMachine::SwapEnd(Outcome::FailureRefund)))
        }
        _ => Ok(None),
    }
}

fn try_bob_buy_sweeping_to_swap_end(
    mut event: Event,
    runtime: &mut Runtime,
) -> Result<Option<SwapStateMachine>, Error> {
    match event.request {
        BusMsg::Sync(SyncMsg::Event(SyncEvent::SweepSuccess(SweepSuccess { id, .. })))
            if runtime.syncer_state.tasks.sweeping_addr == Some(id) =>
        {
            if runtime.syncer_state.awaiting_funding {
                runtime.log_warn(
                    "FundingCompleted never emitted, emitting it now to clean up farcasterd stats",
                );
                runtime.syncer_state.awaiting_funding = false;
                event.send_ctl_service(
                    ServiceId::Farcasterd,
                    CtlMsg::FundingCompleted(Blockchain::Bitcoin),
                )?;
            }
            let abort_all = Task::Abort(Abort {
                task_target: TaskTarget::AllTasks,
                respond: Boolean::False,
            });
            event.send_sync_service(
                runtime.syncer_state.monero_syncer(),
                SyncMsg::Task(abort_all.clone()),
            )?;
            event.send_sync_service(
                runtime.syncer_state.bitcoin_syncer(),
                SyncMsg::Task(abort_all),
            )?;
            // remove txs to invalidate outdated states
            runtime.txs.remove(&TxLabel::Cancel);
            runtime.txs.remove(&TxLabel::Refund);
            runtime.txs.remove(&TxLabel::Buy);
            runtime.txs.remove(&TxLabel::Punish);
            Ok(Some(SwapStateMachine::SwapEnd(Outcome::SuccessSwap)))
        }
        _ => Ok(None),
    }
}

fn attempt_transition_to_bob_reveal(
    event: Event,
    runtime: &mut Runtime,
    local_params: Params,
    remote_commit: Commit,
    mut wallet: Wallet,
) -> Result<Option<SwapStateMachine>, Error> {
    match event.request.clone() {
        BusMsg::P2p(PeerMsg::Reveal(alice_reveal)) => {
            let remote_params =
                if let Ok(validated_params) = validate_reveal(&alice_reveal, remote_commit) {
                    runtime.log_debug("remote params successfully validated");
                    validated_params
                } else {
                    let msg = "remote params validation failed".to_string();
                    runtime.log_error(&msg);
                    return Err(Error::Farcaster(msg));
                };
            runtime.log_info("Handling reveal with wallet");
            let bob_reveal = wallet.handle_alice_reveals(alice_reveal, runtime.swap_id)?;

            // The wallet only returns reveal if we are Bob Maker
            if let Some(bob_reveal) = bob_reveal {
                runtime.send_peer(event.endpoints, PeerMsg::Reveal(bob_reveal))?;
            }

            // start watching bitcoin fee estimate
            runtime.syncer_state.watch_bitcoin_fee(event.endpoints)?;

            Ok(Some(SwapStateMachine::BobReveal(BobReveal {
                local_params,
                remote_params,
                wallet,
            })))
        }
        BusMsg::Ctl(CtlMsg::AbortSwap) => handle_bob_abort_swap(event, runtime, wallet),
        _ => Ok(None),
    }
}

fn attempt_transition_to_alice_reveal(
    event: Event,
    runtime: &mut Runtime,
    local_params: Params,
    remote_commit: Commit,
    mut wallet: Wallet,
) -> Result<Option<SwapStateMachine>, Error> {
    match event.request {
        BusMsg::P2p(PeerMsg::Reveal(bob_reveal)) => {
            let remote_params =
                if let Ok(validated_params) = validate_reveal(&bob_reveal, remote_commit) {
                    runtime.log_debug("Remote params successfully validated");
                    validated_params
                } else {
                    let msg = "Remote params validation failed".to_string();
                    runtime.log_error(&msg);
                    return Err(Error::Farcaster(msg));
                };
            runtime.log_info("Handling reveal with wallet");
            let alice_reveal = wallet.handle_bob_reveals(bob_reveal, runtime.swap_id)?;

            // The wallet only returns reveal if we are Alice Maker
            if let Some(alice_reveal) = alice_reveal {
                runtime.send_peer(event.endpoints, PeerMsg::Reveal(alice_reveal))?;
            }
            Ok(Some(SwapStateMachine::AliceReveal(AliceReveal {
                local_params,
                remote_params,
                wallet,
            })))
        }
        BusMsg::Ctl(CtlMsg::AbortSwap) => handle_abort_swap(event, runtime),
        _ => Ok(None),
    }
}

/// Checks whether Bob can cancel the swap and does so if possible.
/// Throws a warning if Bob tries to abort since swap already locked in.
fn handle_bob_swap_interrupt_after_lock(
    mut event: Event,
    runtime: &mut Runtime,
) -> Result<Option<SwapStateMachine>, Error> {
    match event.request {
        BusMsg::Ctl(CtlMsg::AbortSwap) => handle_abort_impossible(event, runtime),

        BusMsg::Sync(SyncMsg::Event(SyncEvent::TransactionConfirmations(
            TransactionConfirmations {
                id,
                confirmations: Some(confirmations),
                ..
            },
        ))) if runtime
            .temporal_safety
            .final_tx(confirmations, Blockchain::Bitcoin)
            && runtime.syncer_state.tasks.watched_txs.get(&id) == Some(&TxLabel::Lock)
            && runtime.temporal_safety.valid_cancel(confirmations)
            && runtime.txs.contains_key(&TxLabel::Cancel) =>
        {
            let watch_addr_task = runtime
                .bob_watch_cancel_output_task()
                .expect("just checked TxLabel::Cancel exists");
            event.send_sync_service(
                runtime.syncer_state.bitcoin_syncer(),
                SyncMsg::Task(watch_addr_task),
            )?;

            let (tx_label, cancel_tx) = runtime.txs.remove_entry(&TxLabel::Cancel).unwrap();
            runtime.broadcast(cancel_tx, tx_label, event.endpoints)?;
            Ok(None)
        }

        BusMsg::Sync(SyncMsg::Event(SyncEvent::TransactionConfirmations(
            TransactionConfirmations {
                id,
                confirmations: Some(_),
                ..
            },
        ))) if runtime.syncer_state.tasks.watched_txs.get(&id) == Some(&TxLabel::Cancel) => {
            if let Some(watch_addr_task) = runtime.bob_watch_cancel_output_task() {
                event.send_sync_service(
                    runtime.syncer_state.bitcoin_syncer(),
                    SyncMsg::Task(watch_addr_task),
                )?;
            };
            Ok(Some(SwapStateMachine::BobCanceled))
        }
        _ => Ok(None),
    }
}

/// Checks whether the swap has already been cancelled.
/// Checks whether Alice can cancel the swap and does so if possible.
/// Throws a warning if Alice tries to abort since swap already locked in.
fn handle_alice_swap_interrupt_after_lock(
    mut event: Event,
    runtime: &mut Runtime,
    wallet: Wallet,
) -> Result<Option<SwapStateMachine>, Error> {
    match event.request {
        BusMsg::Sync(SyncMsg::Event(SyncEvent::TransactionConfirmations(
            TransactionConfirmations {
                id,
                confirmations: Some(_),
                ..
            },
        ))) if runtime.syncer_state.tasks.watched_txs.get(&id) == Some(&TxLabel::Cancel) => {
            runtime.log_warn("This swap was canceled. Do not fund anymore.");
            if runtime.syncer_state.awaiting_funding {
                event.send_ctl_service(
                    ServiceId::Farcasterd,
                    CtlMsg::FundingCanceled(Blockchain::Monero),
                )?;
                runtime.syncer_state.awaiting_funding = false;
            }
            Ok(Some(SwapStateMachine::AliceCanceled(AliceCanceled {
                wallet,
            })))
        }
        BusMsg::Sync(SyncMsg::Event(SyncEvent::TransactionConfirmations(
            TransactionConfirmations {
                id,
                confirmations: Some(confirmations),
                ..
            },
        ))) if runtime.syncer_state.tasks.watched_txs.get(&id) == Some(&TxLabel::Lock)
            && runtime.temporal_safety.valid_cancel(confirmations)
            && runtime.txs.contains_key(&TxLabel::Cancel) =>
        {
            let (tx_label, cancel_tx) = runtime.txs.remove_entry(&TxLabel::Cancel).unwrap();
            runtime.broadcast(cancel_tx, tx_label, event.endpoints)?;
            Ok(None)
        }
        BusMsg::Sync(SyncMsg::Event(SyncEvent::TransactionConfirmations(
            TransactionConfirmations {
                id,
                confirmations: Some(_),
                ..
            },
        ))) if runtime.syncer_state.tasks.watched_txs.get(&id) == Some(&TxLabel::Cancel) => {
            Ok(Some(SwapStateMachine::AliceCanceled(AliceCanceled {
                wallet,
            })))
        }
        BusMsg::Ctl(CtlMsg::AbortSwap) => handle_abort_impossible(event, runtime),

        _ => Ok(None),
    }
}

fn handle_abort_swap(
    event: Event,
    runtime: &mut Runtime,
) -> Result<Option<SwapStateMachine>, Error> {
    event.complete_client_info(InfoMsg::String("Aborted swap".to_string()))?;
    runtime.log_info("Aborted swap.");
    Ok(Some(SwapStateMachine::SwapEnd(Outcome::FailureAbort)))
}

fn handle_abort_impossible(
    event: Event,
    runtime: &mut Runtime,
) -> Result<Option<SwapStateMachine>, Error> {
    let msg = "Swap is already locked-in, cannot manually abort anymore.".to_string();
    runtime.log_warn(&msg);
    event.complete_client_ctl(CtlMsg::Failure(Failure {
        code: FailureCode::Unknown,
        info: msg,
    }))?;
    Ok(None)
}

fn handle_bob_abort_swap(
    mut event: Event,
    runtime: &mut Runtime,
    mut wallet: Wallet,
) -> Result<Option<SwapStateMachine>, Error> {
    let funding_address = wallet
        .funding_address()
        .expect("Am Bob, so have funding address");
    let sweep_btc = wallet.process_get_sweep_bitcoin_address(funding_address, runtime.swap_id)?;
    runtime.log_info(format!(
        "Sweeping source (funding) address: {} to destination address: {}",
        sweep_btc.source_address.addr(),
        sweep_btc.destination_address.addr()
    ));
    let task = runtime.syncer_state.sweep_btc(sweep_btc, false);
    event.send_sync_service(runtime.syncer_state.bitcoin_syncer(), SyncMsg::Task(task))?;
    event.complete_client_info(InfoMsg::String(
        "Aborting swap, checking if funds can be sweeped.".to_string(),
    ))?;
    Ok(Some(SwapStateMachine::BobAbortAwaitingBitcoinSweep))
}<|MERGE_RESOLUTION|>--- conflicted
+++ resolved
@@ -1046,23 +1046,12 @@
                     &ViewPair { spend, view },
                 );
                 let txlabel = TxLabel::AccLock;
-<<<<<<< HEAD
                 let task = runtime.syncer_state.watch_addr_xmr(
                     spend,
                     view,
                     txlabel,
-                    runtime.acc_lock_height_lower_bound.unwrap_or_else(|| {
-                        runtime.temporal_safety.block_height_reorg_lower_bound(
-                            Blockchain::Monero,
-                            runtime.syncer_state.height(Blockchain::Monero),
-                        )
-                    }),
+                    runtime.acc_lock_height_lower_bound,
                 );
-=======
-                let task = runtime
-                    .syncer_state
-                    .watch_addr_xmr(address, view, txlabel, None);
->>>>>>> cdfb1499
                 event
                     .send_sync_service(runtime.syncer_state.monero_syncer(), SyncMsg::Task(task))?
             } else {
