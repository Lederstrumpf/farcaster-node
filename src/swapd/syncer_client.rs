--- conflicted
+++ resolved
@@ -224,21 +224,12 @@
     pub fn is_watched_addr(&self, tx_label: &TxLabel) -> bool {
         self.tasks.watched_addrs.values().any(|tx| tx == tx_label)
     }
-<<<<<<< HEAD
     pub fn from_checkpoint_or_current_height(&self, blockchain: Blockchain) -> u64 {
         let checkpoint_height = match blockchain {
             Blockchain::Bitcoin => self.bitcoin_checkpoint_height,
             Blockchain::Monero => self.monero_checkpoint_height,
         };
         checkpoint_height.unwrap_or(self.height(blockchain))
-=======
-
-    #[allow(clippy::wrong_self_convention)]
-    pub fn from_height(&self, blockchain: Blockchain, delta: u64) -> u64 {
-        let height = self.height(blockchain);
-        let delta = if height > delta { delta } else { height };
-        height - delta
->>>>>>> 43e8d78a
     }
 
     /// Watches an xmr address. If no `from_height` is provided, it will be set to current_height - 20.
@@ -270,12 +261,8 @@
         );
         let viewpair = monero::ViewPair { spend, view };
         let address = monero::Address::from_viewpair(self.network.into(), &viewpair);
-<<<<<<< HEAD
         let from_height =
             from_height.unwrap_or(self.from_checkpoint_or_current_height(Blockchain::Monero));
-=======
-        let from_height = from_height.unwrap_or_else(|| self.from_height(Blockchain::Monero, 20));
->>>>>>> 43e8d78a
         let addendum = XmrAddressAddendum {
             spend_key: spend,
             view_key: view,
