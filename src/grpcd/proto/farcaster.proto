syntax = "proto3";
package farcaster;

service Farcaster {
    rpc Info(InfoRequest) returns (InfoResponse){}
    rpc Peers(PeersRequest) returns (PeersResponse){}
    rpc SwapInfo(SwapInfoRequest) returns (SwapInfoResponse){}
    rpc OfferInfo(OfferInfoRequest) returns (OfferInfoResponse){}
    rpc Checkpoints(CheckpointsRequest) returns (CheckpointsResponse){}
    rpc RestoreCheckpoint(RestoreCheckpointRequest) returns (RestoreCheckpointResponse){}
    rpc Make(MakeRequest) returns (MakeResponse){}
    rpc Take(TakeRequest) returns (TakeResponse){}
    rpc RevokeOffer(RevokeOfferRequest) returns (RevokeOfferResponse){}
    rpc AbortSwap(AbortSwapRequest) returns (AbortSwapResponse){}
    rpc Progress(ProgressRequest) returns (ProgressResponse){}
    rpc NeedsFunding(NeedsFundingRequest) returns (NeedsFundingResponse){}
    rpc SweepAddress(SweepAddressRequest) returns (SweepAddressResponse){}
    rpc ConnectSwap(ConnectSwapRequest) returns (ConnectSwapResponse){}
    rpc ListOffers(ListOffersRequest) returns (ListOffersResponse){}
}

message InfoRequest {
    uint32 id = 1;
}

message InfoResponse {
    uint32 id = 1;
    repeated string listens = 3;
    uint64 uptime = 4;
    uint64 since = 5;
    repeated string peers = 6;
    repeated string swaps = 7;
    repeated string offers = 8;
}

message SwapInfoRequest {
    uint32 id = 1;
    string swap_id = 2;
}

message SwapInfoResponse {
    uint32 id = 1;
    string maker_peer = 2;
    uint64 uptime = 3;
    uint64 since= 4;
    string public_offer = 5;
<<<<<<< HEAD
    bool connected = 6;
=======
    TradeRole trade_role = 6;
    SwapRole swap_role = 7;
    string connected_counterparty_node_id = 8;
>>>>>>> bfabc04e
}

message OfferInfoRequest {
    uint32 id = 1;
    string public_offer = 2;
}

message OfferInfoResponse {
    uint32 id = 1;
    uint64 arbitrating_amount = 2;
    uint64 accordant_amount = 3;
    uint32 cancel_timelock = 4;
    uint32 punish_timelock = 5;
    string fee_strategy = 6;
    SwapRole maker_role = 7;
    string uuid = 8;
    Network network = 9;
    Blockchain arbitrating_blockchain = 10;
    Blockchain accordant_blockchain = 11;
    string node_id = 12;
    string peer_address = 13;
}

message PeersRequest {
    uint32 id = 1;
}

message PeersResponse {
    uint32 id = 1;
    repeated string peers = 2;
}

message ListOffersRequest {
    uint32 id = 1;
    OfferSelector selector = 2;
}

enum OfferSelector {
    OPEN = 0;
    IN_PROGRESS = 1;
    ENDED = 2;
    ALL = 3;
}

message ListOffersResponse {
    uint32 id = 1;
    repeated string public_offers = 2;
}

message CheckpointsRequest {
    uint32 id = 1;
}

message CheckpointsResponse {
    uint32 id = 1;
    repeated CheckpointEntry checkpoint_entries = 2;
}

message CheckpointEntry {
    string swap_id = 1;
    string public_offer = 2;
    TradeRole trade_role = 3;
}

enum TradeRole {
    MAKER = 0;
    TAKER = 1;
}

message RestoreCheckpointRequest {
    uint32 id = 1;
    string swap_id = 2;
}

message RestoreCheckpointResponse {
    uint32 id = 1;
    string status = 2;
}

message MakeRequest {
    uint32 id = 1;
    Network network = 2;
    Blockchain accordant_blockchain = 3;
    Blockchain arbitrating_blockchain = 4;
    uint64 accordant_amount = 5;
    uint64 arbitrating_amount = 6;
    string arbitrating_addr = 7;
    string accordant_addr = 8;
    uint32 cancel_timelock = 9;
    uint32 punish_timelock = 10;
    string fee_strategy = 11;
    SwapRole maker_role = 12;
    string public_ip_addr = 13;
    string bind_ip_addr = 14;
    uint32 port = 15;
}
 
message MakeResponse {
    uint32 id = 1;
    string offer = 2;
}

message TakeRequest {
    uint32 id = 1;
    string public_offer = 2;
    string bitcoin_address = 3;
    string monero_address = 4;
}

message TakeResponse {
    uint32 id = 1;
}

message RevokeOfferRequest {
    uint32 id = 1;
    string public_offer = 2;
}

message RevokeOfferResponse {
    uint32 id = 1;
}

message AbortSwapRequest {
    uint32 id = 1;
    string swap_id = 2;
}

message AbortSwapResponse {
    uint32 id = 1;
}

message ProgressRequest {
    uint32 id = 1;
    string swap_id = 2;
}

message ProgressResponse {
    uint32 id = 1;
    repeated string progress = 2;
}

message ConnectSwapRequest {
    uint32 id = 1;
    string swap_id = 2;
}

message ConnectSwapResponse {
    uint32 id = 1;
}

message NeedsFundingRequest {
    uint32 id = 1;
    Blockchain blockchain = 2;
}

message NeedsFundingResponse {
    uint32 id = 1;
    repeated FundingInfo funding_infos = 2;
}

message FundingInfo {
    string swap_id = 1;
    string address = 2;
    uint64 amount = 3;
}

message SweepAddressRequest {
    uint32 id = 1;
    string source_address = 2;
    string destination_address = 3;
}

message SweepAddressResponse {
    uint32 id = 1;
    string message = 2;
}

enum SwapRole {
    ALICE = 0;
    BOB = 1;
}

enum Network {
    MAINNET = 0;
    TESTNET = 1;
    LOCAL = 2;
}

enum Blockchain {
    BITCOIN = 0;
    MONERO = 1;
}<|MERGE_RESOLUTION|>--- conflicted
+++ resolved
@@ -40,17 +40,15 @@
 
 message SwapInfoResponse {
     uint32 id = 1;
-    string maker_peer = 2;
+    string connection = 2;
     uint64 uptime = 3;
     uint64 since= 4;
     string public_offer = 5;
-<<<<<<< HEAD
     bool connected = 6;
-=======
-    TradeRole trade_role = 6;
-    SwapRole swap_role = 7;
-    string connected_counterparty_node_id = 8;
->>>>>>> bfabc04e
+    TradeRole trade_role = 7;
+    SwapRole swap_role = 8;
+    string connected_counterparty_node_id = 9;
+    string state = 10;
 }
 
 message OfferInfoRequest {
