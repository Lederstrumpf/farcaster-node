--- conflicted
+++ resolved
@@ -395,14 +395,12 @@
             while let Err(err) = self.reconnect_peer() {
                 warn!("error during reconnection attempt: {}", err);
             }
-<<<<<<< HEAD
             endpoints.send_to(
                 ServiceBus::Ctl,
                 self.identity(),
                 ServiceId::Farcasterd,
                 BusMsg::Ctl(CtlMsg::Reconnected),
             )?;
-=======
 
             for cached_msg in self.unchecked_msg_cache.values() {
                 if let Err(err) = self.peer_sender.send_message(cached_msg.clone()) {
@@ -413,7 +411,6 @@
                     break;
                 }
             }
->>>>>>> bc313dca
         }
 
         // add the message to the unchecked cache
@@ -604,14 +601,12 @@
                 while let Err(err) = self.reconnect_peer() {
                     warn!("error during reconnection attempt: {}", err);
                 }
-<<<<<<< HEAD
                 endpoints.send_to(
                     ServiceBus::Ctl,
                     self.identity(),
                     ServiceId::Farcasterd,
                     BusMsg::Ctl(CtlMsg::Reconnected),
                 )?;
-=======
                 for cached_msg in self.unchecked_msg_cache.values() {
                     info!("re-emitting cached message after reconnect: {}", cached_msg);
                     if let Err(err) = self.peer_sender.send_message(cached_msg.clone()) {
@@ -628,7 +623,6 @@
                 debug!("received receipt: {:?}", receipt);
                 self.unchecked_msg_cache
                     .remove(&(receipt.swap_id, receipt.msg_type));
->>>>>>> bc313dca
             }
 
             // swap initiation message
