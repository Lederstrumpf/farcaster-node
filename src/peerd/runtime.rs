--- conflicted
+++ resolved
@@ -626,8 +626,13 @@
             }
 
             // swap initiation message
-<<<<<<< HEAD
             PeerMsg::TakerCommit(_) => {
+                let swap_id = request.swap_id();
+                info!(
+                    "{} | Received the {} protocol message",
+                    swap_id.swap_id(),
+                    request.label()
+                );
                 // send a receipt back to the remote peer
                 self.handle_msg(
                     endpoints,
@@ -638,15 +643,6 @@
                     }),
                 )?;
 
-=======
-            BusMsg::P2p(PeerMsg::TakerCommit(_)) => {
-                let swap_id = request.swap_id();
-                info!(
-                    "{} | Received the {} protocol message",
-                    swap_id.swap_id(),
-                    request.label()
-                );
->>>>>>> 38bdafd0
                 endpoints.send_to(
                     ServiceBus::Msg,
                     self.identity(),
