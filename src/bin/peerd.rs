--- conflicted
+++ resolved
@@ -179,15 +179,13 @@
 
     let local_node = opts.peer_key_opts.local_node();
     let local_id = local_node.node_id();
-<<<<<<< HEAD
+
     info!(
         "{}: {}",
         "Local node id".bright_green_bold(),
         local_id.bright_yellow_bold()
     );
-=======
-    info!("{}: {}", "Local node id".bright_green_bold(), local_id.bright_yellow_bold());
->>>>>>> 8335ea98
+
     let peer_socket = PeerSocket::from(opts);
     debug!("Peer socket parameter interpreted as {}", peer_socket);
 
